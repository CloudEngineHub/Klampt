#include "ControlledSimulator.h"
#include "Control/JointSensors.h"

//Set these values to 0 to get all warnings

//const static double gTorqueLimitWarningThreshold = 0;
const static double gTorqueLimitWarningThreshold = Inf;

//const static double gJointLimitWarningThreshold = 0;
const static double gJointLimitWarningThreshold = Inf;


ControlledRobotSimulator::ControlledRobotSimulator()
  :robot(NULL),oderobot(NULL),controller(NULL)
{
  controlTimeStep = 0.01;
}

void ControlledRobotSimulator::Init(Robot* _robot,ODERobot* _oderobot,RobotController* _controller)
{
  robot=_robot;
  oderobot=_oderobot;
  controller=_controller;
  oderobot->SetConfig(robot->q);
  oderobot->SetVelocities(robot->dq);
  command.actuators.resize(robot->drivers.size());
  if(controller) {
    controller->Reset();
  }
  curTime = 0;
  nextControlTime = 0;
  nextSenseTime.resize(0);
}


void ControlledRobotSimulator::GetCommandedConfig(Config& q)
{
  Assert(command.actuators.size() == robot->drivers.size());
  robot->q.set(0.0);
  bool warned=false;
  for(size_t i=0;i<command.actuators.size();i++) {
    RobotJointDriver& d=robot->drivers[i];
    if(command.actuators[i].mode == ActuatorCommand::PID)
      robot->SetDriverValue(i,command.actuators[i].qdes);
    else {
      if(!warned)
        fprintf(stderr,"ControlledRobotSimulator::GetCommandedConfig: Can't get commanded config for non-PID drivers\n");
      warned = true;
      //robot->SetDriverValue(i,0.0);
    }
  }
  q = robot->q;
}

void ControlledRobotSimulator::GetCommandedVelocity(Config& dq)
{
  Assert(command.actuators.size() == robot->drivers.size());
  robot->dq.set(0.0);
  bool warned=false;
  for(size_t i=0;i<command.actuators.size();i++) {
    RobotJointDriver& d=robot->drivers[i];
    if(command.actuators[i].mode == ActuatorCommand::PID)
      robot->SetDriverVelocity(i,command.actuators[i].dqdes);
    else {
<<<<<<< HEAD
      if(!warned){
        LOG4CXX_ERROR(GET_LOGGER(ControlledRobotSimulator),"ControlledRobotSimulator::GetCommandedVelocity: Can't get commanded velocity for non-PID drivers\n");
      }warned = true;
      //robot->SetDriverVelocity(i,0.0);
=======
      if(!warned)
        fprintf(stderr,"ControlledRobotSimulator::GetCommandedVelocity: Can't get commanded velocity for non-PID drivers\n");
      warned = true;
      robot->SetDriverVelocity(i,0.0);
>>>>>>> d012e259
    }
  }
  dq = robot->dq;
}

void ControlledRobotSimulator::GetSensedConfig(Config& q)
{
  JointPositionSensor* s = sensors.GetTypedSensor<JointPositionSensor>();
<<<<<<< HEAD
  if(s==NULL){
        LOG4CXX_ERROR(GET_LOGGER(ControlledRobotSimulator),"ControlledRobotSimulator::GetSensedConfig: Warning, robot has no joint position sensor\n");
  }
  else {
    if(s->indices.empty() || s->q.empty())
      q = s->q;
    else {
      q.resize(robot->q.n);
      q.set(0.0);
      for(size_t i=0;i<s->indices.size();i++)
        q[s->indices[i]] = s->q[i];
    }
  }
=======
  if(s==NULL)
    fprintf(stderr,"ControlledRobotSimulator::GetSensedConfig: Warning, robot has no joint position sensor\n");
  else
    q = s->q;
>>>>>>> d012e259
}

void ControlledRobotSimulator::GetSensedVelocity(Config& dq)
{
  JointVelocitySensor* s=sensors.GetTypedSensor<JointVelocitySensor>();
<<<<<<< HEAD
  if(s==NULL){
    LOG4CXX_ERROR(GET_LOGGER(ControlledRobotSimulator),"ControlledRobotSimulator::GetSensedVelocity: Warning, robot has no joint velocity sensor\n");
  }
  else {
    if(s->indices.empty() || s->dq.empty())
      dq = s->dq;
    else {
      dq.resize(robot->dq.n);
      dq.set(0.0);
      for(size_t i=0;i<s->indices.size();i++)
        dq[s->indices[i]] = s->dq[i];
    }
  }
=======
  if(s==NULL)
    fprintf(stderr,"ControlledRobotSimulator::GetSensedVelocity: Warning, robot has no joint velocity sensor\n");
  else
    dq = s->dq;
>>>>>>> d012e259
}

void ControlledRobotSimulator::GetSimulatedConfig(Config& q)
{
  oderobot->GetConfig(q);
}

void ControlledRobotSimulator::GetSimulatedVelocity(Config& dq)
{
  oderobot->GetVelocities(dq);
}

void ControlledRobotSimulator::GetLinkTorques(Vector& t) const
{
  Vector tact(robot->drivers.size());
  t.resize(robot->links.size());
  GetActuatorTorques(tact);
  for(size_t i=0;i<robot->drivers.size();i++)
    switch(robot->drivers[i].type) {
      case RobotJointDriver::Affine:
      {
        for (size_t j=0;j<robot->drivers[i].linkIndices.size();j++)
          t[robot->drivers[i].linkIndices[j]] = tact[i]*robot->drivers[i].affScaling[j];
        break;
      }
      default:
      {
        for (size_t j=0;j<robot->drivers[i].linkIndices.size();j++)
          t[robot->drivers[i].linkIndices[j]] = tact[i];
      }
    }
}

void ControlledRobotSimulator::GetActuatorTorques(Vector& t) const
{
  if(t.empty()) t.resize(robot->drivers.size());
  if(t.n != (int)robot->drivers.size()) {
    fprintf(stderr,"ControlledRobotSimulator::GetActuatorTorques: Warning, vector isn't sized to the number of drivers %d (got %d)\n",robot->drivers.size(),t.n);
    if(t.n == (int)robot->links.size())
      fprintf(stderr,"  (Did you mean GetLinkTorques()?\n");
  }
  Assert(command.actuators.size() == robot->drivers.size());
  t.resize(command.actuators.size());
  for(size_t i=0;i<command.actuators.size();i++) {
    const RobotJointDriver& d=robot->drivers[i];
    Real q=oderobot->GetDriverValue(i);
    Real dq=oderobot->GetDriverVelocity(i);
    int link = d.linkIndices[0];
    if(q < robot->qMin(link)) {
      if(q + TwoPi >= robot->qMin(link) && q + TwoPi <= robot->qMax(link))
    q += TwoPi;
    }
    else if(q > robot->qMax(link)) {
      if(q - TwoPi <= robot->qMax(link) && q - TwoPi >= robot->qMin(link))
    q -= TwoPi;
    }
    if(q < robot->qMin(link)-gJointLimitWarningThreshold || q > robot->qMax(link)+gJointLimitWarningThreshold) {
      printf("Warning: joint angle %s out of bounds\n",robot->linkNames[link].c_str());
      printf("q=%g, qmin=%g, qmax=%g (deg)\n",RtoD(q),RtoD(robot->qMin(link)),RtoD(robot->qMax(link)));
      //getchar();
    }
    const ActuatorCommand& cmd=command.actuators[i];
    switch(cmd.mode) {
    case ActuatorCommand::OFF:
      printf("Warning: actuator off?\n");
      t(i) = 0;
      break;
    case ActuatorCommand::TORQUE:
      //printf("Warning: direct torque?\n");
      if(cmd.torque < d.tmin-gTorqueLimitWarningThreshold)
    printf("Actuator %s limit exceeded: %g < %g\n",robot->LinkName(robot->drivers[i].linkIndices[0]).c_str(),cmd.torque,d.tmin);
      else if(cmd.torque > d.tmax+gTorqueLimitWarningThreshold)
    printf("Actuator %s limit exceeded: %g > %g\n",robot->LinkName(robot->drivers[i].linkIndices[0]).c_str(),cmd.torque,d.tmax);
      t(i) = Clamp(cmd.torque,d.tmin,d.tmax);
      break;
    case ActuatorCommand::PID:
      {
    //TODO: simulate low level errors in the PID loop
    Real cmdtorque = cmd.GetPIDTorque(q,dq);
    if(cmdtorque < d.tmin-gTorqueLimitWarningThreshold)
      printf("Actuator %s limit exceeded: %g < %g\n",robot->LinkName(robot->drivers[i].linkIndices[0]).c_str(),cmdtorque,d.tmin);
    else if(cmdtorque > d.tmax+gTorqueLimitWarningThreshold)
      printf("Actuator %s limit exceeded: %g > %g\n",robot->LinkName(robot->drivers[i].linkIndices[0]).c_str(),cmdtorque,d.tmax);
    Real td=Clamp(cmdtorque,d.tmin,d.tmax);
    //printf("%d: Current %g,%g, desired %g,%g, torque desired %g, clamped %g\n",i,q,dq,cmd.qdes,cmd.dqdes,cmd.GetPIDTorque(q,dq),td);
    t(i) = td;
    break;
      }
    case ActuatorCommand::LOCKED_VELOCITY:
      t(i) = 0;
      break;
    }
  }
}

void ControlledRobotSimulator::Step(Real dt,WorldSimulation* sim)
{
  Real endOfTimeStep = curTime + dt;

  //process sensors, which don't operate on the same loop as the controller,
  //necessarily.
  if(nextSenseTime.empty()) {
    //make sure the sensors get updated
    nextSenseTime.resize(sensors.sensors.size(),0);
  }
  for(size_t i=0;i<sensors.sensors.size();i++) {
    Real delay = 0;
    if(sensors.sensors[i]->rate == 0)
      delay = controlTimeStep;
    else
      delay = 1.0/sensors.sensors[i]->rate;
    if(delay < dt) {
      printf("Sensor %s set to rate higher than internal simulation time step\n",sensors.sensors[i]->name.c_str());
      printf("  ... Limiting sensor rate to %s\n",1.0/dt);
      sensors.sensors[i]->rate = 1.0/dt;
      //todo: handle numerical errors in inversion...
      delay = dt;
    }

    if(curTime >= nextSenseTime[i]) {
      //trigger a sensing action
      sensors.sensors[i]->Simulate(this,sim);
      sensors.sensors[i]->Advance(delay);
      nextSenseTime[i] += delay;
    }
  }

  if(controller) {
    //the controller update happens less often than the PID update loop
    if(nextControlTime <= endOfTimeStep) {
      //update controller
      controller->sensors = &sensors;
      controller->command = &command;
      controller->Update(controlTimeStep);
      nextControlTime += controlTimeStep;
    }

    //get torques
    Vector t;
    GetActuatorTorques(t);
    Assert(command.actuators.size() == robot->drivers.size());
    for(size_t i=0;i<command.actuators.size();i++) {
      RobotJointDriver& d=robot->drivers[i];
      ActuatorCommand& cmd=command.actuators[i];
      if(cmd.mode == ActuatorCommand::LOCKED_VELOCITY) {
    //TODO: clamp to braking velocitiy?
    oderobot->SetDriverFixedVelocity(i,cmd.desiredVelocity,cmd.torque);
      }
      else {
	if(d.type == RobotJointDriver::Normal || d.type == RobotJointDriver::Translation || d.type == RobotJointDriver::Rotation) {
	  oderobot->AddDriverTorque(i,t(i));
	}
	else if(d.type == RobotJointDriver::Affine) {
	  //figure out how the drive mechanism affects torques on the links
	  Real q=cmd.qdes;
	  Real dq=cmd.dqdes;
	  Vector tjoints(d.linkIndices.size());
	  Vector driverBasis(d.linkIndices.size());
	  //robot joints now have desired q and dq
	  robot->SetDriverValue(i,q);
	  robot->SetDriverVelocity(i,dq);
	  //TODO: don't hard-code these!  But how to encode arbitrary drive
	  //trains?
	  Real mechStiffness = 20;
	  Real mechDamping = 0.2;
	  Real mechMaxTorque = 2;
	  for(size_t j=0;j<d.linkIndices.size();j++) {
	    int link = d.linkIndices[j];
	    driverBasis[j] = d.affScaling[j]; //todo: should be a transmission parameter in the joint driver
	    tjoints[j] = mechStiffness*(robot->q(link)-oderobot->GetLinkAngle(link)) + mechDamping*(robot->dq(link)-oderobot->GetLinkVelocity(link));
	  }
	  tjoints.madd(driverBasis,-tjoints.dot(driverBasis)/driverBasis.normSquared());
	  if(tjoints.norm() > mechMaxTorque)
	    tjoints *= mechMaxTorque/tjoints.norm();
	  //cout<<"Stabilizing torques: "<<tjoints<<endl;
	  tjoints.madd(driverBasis,t[i]);
	  //cout<<"Torques: "<<tjoints<<endl;
	  for(size_t j=0;j<d.linkIndices.size();j++) 
	    oderobot->AddLinkTorque(d.linkIndices[j],tjoints[j]);
	}
	else {
	  FatalError("Unknown driver type");
	}
      }
      if(cmd.mode == ActuatorCommand::PID) {
    //advance PID controller
    Real q=oderobot->GetDriverValue(i);
    cmd.IntegratePID(q,dt);
    if(cmd.kI*cmd.iterm > d.tmax) { cmd.iterm = d.tmax/cmd.kI; }
    else if(cmd.kI*cmd.iterm < d.tmin) { cmd.iterm = d.tmin/cmd.kI; }
      }
    }
  }

  curTime = endOfTimeStep;
}

void ControlledRobotSimulator::UpdateRobot()
{
  oderobot->GetConfig(robot->q);
  oderobot->GetVelocities(robot->dq);
  robot->UpdateFrames();
}

bool ControlledRobotSimulator::ReadState(File& f)
{
  if(!ReadFile(f,curTime)) return false;
  if(!ReadFile(f,nextControlTime)) return false;
  if(!ReadFile(f,command)) return false;
  if(!sensors.ReadState(f)) return false;
  if(controller) {
    if(!controller->ReadState(f)) return false;
  }
  return true;
}

bool ControlledRobotSimulator::WriteState(File& f) const
{
  if(!WriteFile(f,curTime)) return false;
  if(!WriteFile(f,nextControlTime)) return false;
  if(!WriteFile(f,command)) return false;
  if(!sensors.WriteState(f)) return false;
  if(controller) {
    if(!controller->WriteState(f)) return false;
  }
  return true;
}<|MERGE_RESOLUTION|>--- conflicted
+++ resolved
@@ -1,5 +1,6 @@
 #include "ControlledSimulator.h"
 #include "Control/JointSensors.h"
+DEFINE_LOGGER(ControlledRobotSimulator)
 
 //Set these values to 0 to get all warnings
 
@@ -44,7 +45,7 @@
       robot->SetDriverValue(i,command.actuators[i].qdes);
     else {
       if(!warned)
-        fprintf(stderr,"ControlledRobotSimulator::GetCommandedConfig: Can't get commanded config for non-PID drivers\n");
+        LOG4CXX_ERROR(GET_LOGGER(ControlledRobotSimulator),"ControlledRobotSimulator::GetCommandedConfig: Can't get commanded config for non-PID drivers");
       warned = true;
       //robot->SetDriverValue(i,0.0);
     }
@@ -62,17 +63,10 @@
     if(command.actuators[i].mode == ActuatorCommand::PID)
       robot->SetDriverVelocity(i,command.actuators[i].dqdes);
     else {
-<<<<<<< HEAD
       if(!warned){
-        LOG4CXX_ERROR(GET_LOGGER(ControlledRobotSimulator),"ControlledRobotSimulator::GetCommandedVelocity: Can't get commanded velocity for non-PID drivers\n");
+        LOG4CXX_ERROR(GET_LOGGER(ControlledRobotSimulator),"ControlledRobotSimulator::GetCommandedVelocity: Can't get commanded velocity for non-PID drivers");
       }warned = true;
       //robot->SetDriverVelocity(i,0.0);
-=======
-      if(!warned)
-        fprintf(stderr,"ControlledRobotSimulator::GetCommandedVelocity: Can't get commanded velocity for non-PID drivers\n");
-      warned = true;
-      robot->SetDriverVelocity(i,0.0);
->>>>>>> d012e259
     }
   }
   dq = robot->dq;
@@ -81,11 +75,11 @@
 void ControlledRobotSimulator::GetSensedConfig(Config& q)
 {
   JointPositionSensor* s = sensors.GetTypedSensor<JointPositionSensor>();
-<<<<<<< HEAD
   if(s==NULL){
-        LOG4CXX_ERROR(GET_LOGGER(ControlledRobotSimulator),"ControlledRobotSimulator::GetSensedConfig: Warning, robot has no joint position sensor\n");
+        LOG4CXX_ERROR(GET_LOGGER(ControlledRobotSimulator),"ControlledRobotSimulator::GetSensedConfig: Warning, robot has no joint position sensor");
   }
   else {
+    //resize to the correct size
     if(s->indices.empty() || s->q.empty())
       q = s->q;
     else {
@@ -95,22 +89,16 @@
         q[s->indices[i]] = s->q[i];
     }
   }
-=======
-  if(s==NULL)
-    fprintf(stderr,"ControlledRobotSimulator::GetSensedConfig: Warning, robot has no joint position sensor\n");
-  else
-    q = s->q;
->>>>>>> d012e259
 }
 
 void ControlledRobotSimulator::GetSensedVelocity(Config& dq)
 {
   JointVelocitySensor* s=sensors.GetTypedSensor<JointVelocitySensor>();
-<<<<<<< HEAD
   if(s==NULL){
-    LOG4CXX_ERROR(GET_LOGGER(ControlledRobotSimulator),"ControlledRobotSimulator::GetSensedVelocity: Warning, robot has no joint velocity sensor\n");
+    LOG4CXX_ERROR(GET_LOGGER(ControlledRobotSimulator),"ControlledRobotSimulator::GetSensedVelocity: Warning, robot has no joint velocity sensor");
   }
   else {
+    //resize to the correct size
     if(s->indices.empty() || s->dq.empty())
       dq = s->dq;
     else {
@@ -120,12 +108,6 @@
         dq[s->indices[i]] = s->dq[i];
     }
   }
-=======
-  if(s==NULL)
-    fprintf(stderr,"ControlledRobotSimulator::GetSensedVelocity: Warning, robot has no joint velocity sensor\n");
-  else
-    dq = s->dq;
->>>>>>> d012e259
 }
 
 void ControlledRobotSimulator::GetSimulatedConfig(Config& q)
@@ -163,9 +145,9 @@
 {
   if(t.empty()) t.resize(robot->drivers.size());
   if(t.n != (int)robot->drivers.size()) {
-    fprintf(stderr,"ControlledRobotSimulator::GetActuatorTorques: Warning, vector isn't sized to the number of drivers %d (got %d)\n",robot->drivers.size(),t.n);
+    LOG4CXX_WARN(GET_LOGGER(ControlledRobotSimulator),"ControlledRobotSimulator::GetActuatorTorques: Warning, vector isn't sized to the number of drivers "<<robot->drivers.size()<<" (got "<<t.n);
     if(t.n == (int)robot->links.size())
-      fprintf(stderr,"  (Did you mean GetLinkTorques()?\n");
+      LOG4CXX_WARN(GET_LOGGER(ControlledRobotSimulator),"  (Did you mean GetLinkTorques()?");
   }
   Assert(command.actuators.size() == robot->drivers.size());
   t.resize(command.actuators.size());
