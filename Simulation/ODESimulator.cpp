--- conflicted
+++ resolved
@@ -712,14 +712,9 @@
             printf("  %s - %s\n",id1.c_str(),id2.c_str());
           }
   			}
-<<<<<<< HEAD
   			//printf("Press enter to continue...\n");
   			//getchar();
-=======
-  			printf("Press enter to continue...\n");
-  			getchar();
         status = StatusContactUnreliable;
->>>>>>> 8041a2bb
   			//NO ROLLBACK ON FIRST
   			rollback = false;
   		}
