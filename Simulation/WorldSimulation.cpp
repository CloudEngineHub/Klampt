--- conflicted
+++ resolved
@@ -2,16 +2,18 @@
 #include <KrisLibrary/Timer.h>
 #include <ode/ode.h>
 #include "ODECommon.h"
+DEFINE_LOGGER(WorldSimulator)
+
 
 #define READ_FILE_DEBUG(file,object,prefix)		\
   if(!ReadFile(file,object)) { \
-    fprintf(stderr,"%s: ReadFile failed to read item %s\n",prefix,#object); \
+    LOG4CXX_ERROR(GET_LOGGER(WorldSimulator),prefix<<": ReadFile failed to read item "<<#object); \
     return false; \
   }
 
 #define READ_ARRAY_FILE_DEBUG(file,object,count,prefix)	\
   if(!ReadArrayFile(file,object,count)) {					\
-    fprintf(stderr,"%s: ReadArrayFile failed to read item %s, size %d\n",prefix,#object,count); \
+    LOG4CXX_ERROR(GET_LOGGER(WorldSimulator),prefix<<": ReadArrayFile failed to read item "<<#object<<", size "<<count); \
     return false; \
   }
 
@@ -228,11 +230,7 @@
 
 void WorldSimulation::Init(RobotWorld* _world)
 {
-<<<<<<< HEAD
   LOG4CXX_INFO(GET_LOGGER(WorldSimulator),"Creating WorldSimulation");
-=======
-  printf("Creating WorldSimulation\n");
->>>>>>> d012e259
   time = 0;
   world = _world;
   odesim.SetGravity(Vector3(0,0,-9.8));
@@ -271,13 +269,8 @@
 	  //ODE has problems with joint angles > 2pi
 	  if(robot->qMax(k)-robot->qMin(k) >= TwoPi) {
 	    command.actuators[j].measureAngleAbsolute=false;
-<<<<<<< HEAD
 	    LOG4CXX_INFO(GET_LOGGER(WorldSimulator),"WorldSimulation: Link "<<k<<" ("<< robot->LinkName(k).c_str()<<") can make complete turn, using relative encoding");
     }
-=======
-	    printf("WorldSimulation: Link %d (%s) can make complete turn, using relative encoding\n",k,robot->LinkName(k).c_str());
-	  }
->>>>>>> d012e259
 	}
       }
       command.actuators[j].mode = ActuatorCommand::PID;
@@ -287,11 +280,7 @@
       command.actuators[j].qdes = robot->GetDriverValue(j);
     }
   }
-<<<<<<< HEAD
   LOG4CXX_INFO(GET_LOGGER(WorldSimulator),"Done.");
-=======
-  printf("Done.\n");
->>>>>>> d012e259
 }
 
 void WorldSimulation::OnAddModel()
@@ -328,13 +317,8 @@
 	  //ODE has problems with joint angles > 2pi
 	  if(robot->qMax(k)-robot->qMin(k) >= TwoPi) {
 	    command.actuators[j].measureAngleAbsolute=false;
-<<<<<<< HEAD
 	    LOG4CXX_INFO(GET_LOGGER(WorldSimulator),"WorldSimulation: Link "<<k<<" ("<<robot->LinkName(k).c_str()<<") can make complete turn, using relative encoding");
     }
-=======
-	    printf("WorldSimulation: Link %d (%s) can make complete turn, using relative encoding\n",k,robot->LinkName(k).c_str());
-	  }
->>>>>>> d012e259
 	}
       }
       command.actuators[j].mode = ActuatorCommand::PID;
@@ -577,23 +561,19 @@
 
   READ_FILE_DEBUG(f,time,"WorldSimulation::ReadState");
   if(!odesim.ReadState(f)) {
-<<<<<<< HEAD
-        LOG4CXX_ERROR(GET_LOGGER(WorldSimulator),"WorldSimulation::ReadState: ODE sim failed to read");
-=======
-    fprintf(stderr,"WorldSimulation::ReadState: ODE sim failed to read\n");
->>>>>>> d012e259
+    LOG4CXX_ERROR(GET_LOGGER(WorldSimulator),"WorldSimulation::ReadState: ODE sim failed to read");
     return false;
   }
   //controlSimulators will read the robotControllers' states
   for(size_t i=0;i<controlSimulators.size();i++) {
     if(!controlSimulators[i].ReadState(f)) {
-      fprintf(stderr,"WorldSimulation::ReadState: Control simulator %d failed to read\n",i);
+      LOG4CXX_ERROR(GET_LOGGER(WorldSimulator),"WorldSimulation::ReadState: Control simulator "<<i<<" failed to read");
       return false;
     }
   }
   for(size_t i=0;i<hooks.size();i++) {
     if(!hooks[i]->ReadState(f)) {
-      fprintf(stderr,"WorldSimulation::ReadState: Hook %d failed to read\n",i);
+      LOG4CXX_ERROR(GET_LOGGER(WorldSimulator),"WorldSimulation::ReadState: Hook "<<i<<" failed to read");
       return false;
     }
   }
@@ -1021,11 +1001,7 @@
   CopyMatrix(R,dBodyGetRotation(body));
   wp = R*localpt+t;
   f = k*(target-wp);
-<<<<<<< HEAD
   //LOG4CXX_INFO(GET_LOGGER(WorldSimulator),"Target "<<target<<", world point "<<wp<<", force "<<f<<"");
-=======
-  //cout<<"Target "<<target<<", world point "<<wp<<", force "<<f<<endl;
->>>>>>> d012e259
   dBodyAddForceAtPos(body,f.x,f.y,f.z,wp.x,wp.y,wp.z);
 }
 
