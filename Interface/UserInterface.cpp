#include "UserInterface.h"
#include "Planning/RealTimePlanner.h"
#include "Planning/RealTimeRRTPlanner.h"
#include "Planning/RealTimeIKPlanner.h"
#include <robotics/IKFunctions.h>
#include <GLdraw/GL.h>
#include <GLdraw/drawextra.h>
#include <sstream>
#ifdef CYGWIN
#undef WIN32
#endif //CYGWIN
#ifndef WIN32
#include <unistd.h>
#endif //WIN32

/** @brief Adaptor for sending paths to PhysicalRobotInterface from a
 * RealTimePlannerBase.
 */
class MotionQueueInterfaceSender : public SendPathCallbackBase
{
public:
  MotionQueueInterface* iface;

  MotionQueueInterfaceSender(MotionQueueInterface* _interface)
    :iface(_interface)
  {}
  
  virtual bool Send(Real tplanstart,Real tcut,const ParabolicRamp::DynamicPath& path) {
    //impose hard real time constraint
    Real t= iface->GetCurTime();
    printf("Plan time elapsed = %g, split time ... %g\n",t-tplanstart,tcut);
    if(t >= tplanstart+tcut) {
      //too late
      printf("Path send violates hard real-time constraint\n");
      return false;
    }
    
    MotionQueueInterface::MotionResult res=iface->SendPathImmediate(tplanstart+tcut,path);
    if(res == MotionQueueInterface::TransmitError) {
      return false;
    }
    else if(res != MotionQueueInterface::Success) {
      printf("Hmmm.. failed path check.  Should debug!\n");
      return false;
    }
      
    return true;
  }
};


void PrintConfig(ostream& out,const vector<double>& q)
{
  for(size_t i=0;i<q.size();i++) out<<q[i]<<" ";
}

double MaxAbsError(const vector<double>& a,const vector<double>& b)
{
  assert(a.size()==b.size());
  double e=0;
  for(size_t i=0;i<a.size();i++)
    e = Max(e,Abs(a[i]-b[i]));
  return e;
}






RobotUserInterface::RobotUserInterface()
  :world(NULL),viewport(NULL),robotInterface(NULL)
{}

void RobotUserInterface::GetClickRay(int mx,int my,Ray3D& ray) const
{
  viewport->getClickSource(mx,viewport->h-my,ray.source);
  viewport->getClickVector(mx,viewport->h-my,ray.direction);
}

string JointCommandInterface::ActivateEvent(bool enabled)
{
  currentLink=-1;
  sendCommand = false;
  return "";
}
 
string JointCommandInterface::MouseInputEvent(int mx,int my,bool drag) 
{ 
  if(drag) {
    if(currentLink >= 0) {
      //alter current desired configuration
      Config q;
      robotInterface->GetEndConfig(q);
      Robot* robot=GetRobot();
      robot->UpdateConfig(q);
      for(size_t i=0;i<robot->drivers.size();i++) {
	if(robot->DoesDriverAffect(i,currentLink)) {
	  Real val = robot->GetDriverValue(i);
	  val = Clamp(val+my*0.02,robot->drivers[i].qmin,robot->drivers[i].qmax);
	  robot->SetDriverValue(i,val);
	}
      }
      command = robot->q;
      sendCommand = true;
    }
    stringstream ss;
    ss<<"Drag "<<currentLink<<" "<<mx<<" "<<my<<endl;
    return ss.str();
  }
  else {
    Ray3D ray;
    GetClickRay(mx,my,ray);

    Config q;
    robotInterface->GetCurConfig(q);
    Robot* robot=GetRobot();
    robot->UpdateConfig(q);
    int link;
    Vector3 localPos;
    RobotInfo* rob=world->ClickRobot(ray,link,localPos);

    if(rob) {
      currentLink = link;
      world->robots[0].view.SetGrey();
      world->robots[0].view.SetColor(currentLink,GLColor(1,1,0));
    }
    else {
      world->robots[0].view.SetGrey();
      currentLink = -1;
    }
    return "";
  }
}

string JointCommandInterface::UpdateEvent()
{
  if(sendCommand) {
    robotInterface->SendMilestoneImmediate(command);
    sendCommand = false;
  }
  return "";
}



InputProcessingInterface::InputProcessingInterface()
{}

void InputProcessingInterface::SetProcessor(SmartPointer<InputProcessorBase>& processor)
{
  inputProcessor = processor;
  inputProcessor->world = world;
  inputProcessor->viewport = viewport;
}

string InputProcessingInterface::ActivateEvent(bool enabled)
{
  if(!inputProcessor) {
    if(enabled) {
      inputProcessor = new StandardInputProcessor;
      inputProcessor->world = world;
      inputProcessor->viewport = viewport;
      inputProcessor->Activate(enabled);
    }
  }
  else inputProcessor->Activate(enabled);
  return "";
}

bool InputProcessingInterface::ObjectiveChanged()
{
  if(!inputProcessor) return false;
  return inputProcessor->HasUpdate();
}

SmartPointer<PlannerObjectiveBase> InputProcessingInterface::GetObjective()
{
  if(!inputProcessor) {
    currentObjective = NULL;
  }
  else {
    PlannerObjectiveBase* obj = inputProcessor->MakeObjective(GetRobot());
    currentObjective = obj;
  }
  return currentObjective;
}

CartesianObjective* InputProcessingInterface::GetCartesianObjective()
{
  GetObjective();
  if(!currentObjective) return NULL;
  CartesianObjective* pobj = dynamic_cast<CartesianObjective*>(&*currentObjective);
  assert(pobj != NULL);
  return pobj;
}

void InputProcessingInterface::DrawGL()
{
  if(inputProcessor) inputProcessor->DrawGL();
  if(currentObjective) {
    Robot* robot=GetRobot();
    CartesianObjective* cobj = dynamic_cast<CartesianObjective*>(&*currentObjective);
    if(cobj) {
      glPointSize(5.0);
      glEnable( GL_POINT_SMOOTH);
      glDisable( GL_LIGHTING);
      glBegin( GL_POINTS);
      glColor3f(0, 1, 1);
      glVertex3v(robot->links[cobj->ikGoal.link].T_World
		 * cobj->ikGoal.localPosition);
      glColor3f(0, 1, 0.5);
      glVertex3v(cobj->ikGoal.endPosition);
      glEnd();
    }
    ConfigObjective* qobj = dynamic_cast<ConfigObjective*>(&*currentObjective);
    if(qobj) {
      world->robots[0].view.SetColors(GLColor(1,0.5,0,0.5));
      glEnable(GL_LIGHTING);
      robot->UpdateConfig(qobj->qgoal);
      world->robots[0].view.Draw();
      glDisable(GL_LIGHTING);
    }
    CartesianTrackingObjective* ptrack = dynamic_cast<CartesianTrackingObjective*>(&*currentObjective);
    if(ptrack) {
      glPointSize(5.0);
      glEnable( GL_POINT_SMOOTH);
      glDisable( GL_LIGHTING);
      glBegin( GL_POINTS);
      glColor3f(0, 1, 1);
      glVertex3v(robot->links[ptrack->link].T_World
		 * ptrack->localPosition);
      glEnd();
      glLineWidth(3.0);
      glColor3f(0, 1, 0.5);
      glBegin(GL_LINE_STRIP);
      for(size_t i=0;i<ptrack->positions.size();i++) 
	glVertex3v(ptrack->positions[i]);
      glEnd();
      glLineWidth(1.0);
    }
    //TODO: others
  }
}

string InputProcessingInterface::MouseInputEvent(int mx, int my, bool drag)
{
  Config q;
  robotInterface->GetEndConfig(q);
  GetRobot()->UpdateConfig(q);
  if (drag) {
    inputProcessor->Drag(mx,my);
    stringstream ss;
    ss << "Drag " << mx << " " << my << endl;
    return ss.str();
  } else {
    inputProcessor->Hover(mx,my);
    return "";
  }
}

string InputProcessingInterface::SpaceballEvent(const RigidTransform& T)
{
  Config q;
  robotInterface->GetEndConfig(q);
  GetRobot()->UpdateConfig(q);
  inputProcessor->Spaceball(T);
  return "";
}

string InputProcessingInterface::UpdateEvent()
{
  inputProcessor->SetGlobalTime(robotInterface->GetCurTime());
  return "";
}

string IKCommandInterface::UpdateEvent()
{
  InputProcessingInterface::UpdateEvent();
  CartesianObjective* pobj = GetCartesianObjective();
  if(!pobj) return "";

  vector<IKGoal> problem(1, pobj->ikGoal);
  
  Config q;
  robotInterface->GetEndConfig(q);
  Robot* robot = GetRobot();
  robot->UpdateConfig(q);
  int iters = 100;
  bool res = SolveIK(*robot, problem, 1e-3, iters, 0);
  
  robotInterface->SendMilestoneImmediate(robot->q);
  
  return "";
}



PlannerCommandInterface::PlannerCommandInterface()
  :planner(NULL),lastPlanTime(0),nextPlanTime(0),startObjectiveThreshold(Inf),started(false)
{}

PlannerCommandInterface::~PlannerCommandInterface()
{
  SafeDelete(planner);
}

string PlannerCommandInterface::ActivateEvent(bool enabled)
{
  InputProcessingInterface::ActivateEvent(enabled);
  started = false;
  if(planner) {
    planner->currentPath.ramps.resize(0);
    lastPlanTime = nextPlanTime = robotInterface->GetCurTime();
    planner->sendPathCallback = new MotionQueueInterfaceSender(robotInterface);
  }
  return "";
}

string PlannerCommandInterface::UpdateEvent()
{
  InputProcessingInterface::UpdateEvent();
  if(!planner) return "";
  if(!started) {
    //2 conditions must be met before start: robot is stopped, robot hits the
    //startobjectivethreshold.

    //robot still moving
    if(robotInterface->GetEndTime() > robotInterface->GetCurTime()) {
      printf("Waiting until the robot stops...\n");
      return "";
    }
    if(IsInf(startObjectiveThreshold)) {
      started=true;
    }
    else if(ObjectiveChanged()) {
      SmartPointer<PlannerObjectiveBase> obj = GetObjective();
      Config q,v;
      robotInterface->GetEndConfig(q);
      v.resize(q.n,Zero);
      if(obj->TerminalCost(0,q,v) > startObjectiveThreshold) {
	printf("Waiting until the objective gets below %g, currently %g...\n",startObjectiveThreshold,obj->TerminalCost(0,q,v));
	return "";
      }
      else started=true;
    } 
    else {
      printf("Waiting for an objective...\n");
    }
  }
  if(!started) return "";
  if(planner->currentPath.ramps.empty()) {
    Config q;
    robotInterface->GetEndConfig(q);
    planner->SetConstantPath(q);
  }

  //wait until next planning step, otherwise try planning
  if(robotInterface->GetCurTime()  < nextPlanTime) return "";

  stringstream ss;

  double t = robotInterface->GetCurTime();
  lastPlanTime = t;
  if(ObjectiveChanged()) {
    planner->Reset(GetObjective());
  }

  //cout<<"Path advance "<<startPlanTime-lastPlanTime<<endl;
  /*
  //TODO: debug with mirror config at time startPlanTime, not the queried
  //config from the server
  Config qcur;
  robotInterface->GetCurConfig(qcur);
  //double check the assumptions of the planner
  if(MaxAbsError(planner->currentPath.ramps.front().x0,qcur)>1e-2) {
    cout<<"Major discrepancy between predicted and actual path"<<endl;
    cout<<"\tCur predicted config "; PrintConfig(cout,planner->currentPath.ramps.front().x0); cout<<endl;
    cout<<"\tCur actual config "; PrintConfig(cout,qcur); cout<<endl;
    getchar();
    
    robotInterface->GetCurConfig(qcur);
    if(robotInterface->GetEndTime() <= robotInterface->GetCurTime()) {
      planner->currentPath.ramps.resize(1);
      planner->currentPath.ramps[0].SetConstant(qcur);
      updatedCurrent = planner->currentPath;
      startPlanTime = robotInterface->GetCurTime();
    }
  }
  */
  //cout<<"End time "<<GetEndTime()<<", predicted end time "<<t+updatedCurrent.GetTotalTime()<<endl;    
  
  Timer timer;
  Real splitTime=0,planTime=0;
  bool res=false;
  if(planner->goal != NULL) {
    res=planner->PlanUpdate(t,splitTime,planTime);
    printf("Plan update: time %g, time elapsed %g, result %d\n",t,planTime,(int)res);
    
    ss<<"Plan "<<planTime<<", padding "<<planner->currentPadding<<", split "<<splitTime<<", res "<<res<<endl;
    assert(planner->currentPath.IsValid());
  }
  
  //some time elapsed -- we're simulating two threads
  t = robotInterface->GetCurTime();
  nextPlanTime = t + planTime;
  return ss.str();
}


string IKPlannerCommandInterface::ActivateEvent(bool enabled)
{
  if(!planner) {
    printf("IK planner activated, 150ms loop\n");
    assert(settings != NULL);
    cspace = new SingleRobotCSpace(*world,0,settings);
    
    planner = new RealTimeIKPlanner;
    planner->protocol = RealTimePlannerBase::Constant;
    planner->currentSplitTime=0.1;
    planner->currentPadding=0.05;
    planner->SetSpace(cspace);
    assert(planner->settings != NULL);
  }
  PlannerCommandInterface::ActivateEvent(enabled);
  return "";
}

string RRTCommandInterface::ActivateEvent(bool enabled)
{
  if(!planner) {
    cspace = new SingleRobotCSpace(*world,0,settings);
    
    RealTimeRRTPlanner* p=new RealTimeRRTPlanner;
    p->delta = 0.5;
    planner = p;
    //planner->protocol = RealTimePlannerBase::Constant;
    planner->protocol = RealTimePlannerBase::ExponentialBackoff;
    planner->currentSplitTime=0.1;
    planner->currentPadding=0.05;
    //test insufficient padding
    //planner->currentPadding=0.01;
    planner->SetSpace(cspace);
  }
  PlannerCommandInterface::ActivateEvent(enabled);
  return "";
}





#ifndef WIN32
RealTimePlannerDataSender::RealTimePlannerDataSender(RealTimePlannerData* _data)
  :data(_data)
{}

bool RealTimePlannerDataSender::Send(Real tplanstart,Real tcut,const ParabolicRamp::DynamicPath& path)
{
	{
		ScopedLock lock(data->mutex);
  Assert(data->startPlanTime == tplanstart);
  data->pathRefresh = true;
  data->tcut = tcut;
  data->path = path;
	}  
  while(true) {
    ThreadSleep(0.001);
	{
		ScopedLock lock(data->mutex);
		if(!data->pathRefresh) {  //this signals that the calling thread picked up the data
			bool res = data->pathRefreshSuccess;
			return res; //unlocks mutex
		}
	}//unlocks mutex
  }
}  

void* planner_thread_func(void * ptr)
{
  RealTimePlannerData* data = reinterpret_cast<RealTimePlannerData*>(ptr);
  while (true) {
    //first wait for a lock
	  {
		  ScopedLock(data->mutex);

    //parse the data
    if(!data->active) {
      //quit
      return NULL;  //unlocks the mutex
    }
    assert(data->pathRefresh == false);
    bool start=false;
    Real startTime;
    if(data->objective) {
      start=true;
      startTime = data->startPlanTime = data->globalTime;
    }
    if(data->objective != data->planner->goal) {
      if(data->objective) {
	data->planner->Reset(data->objective);      }
      else {
	printf("Planning thread: NULL objective function set...\n");
	data->planner->Reset(NULL);
      }
    }
	  } //unlocks the mutex

    if(start) {
      //do the planning -- the callback will output the result to the
      //UI thread
      Real splitTime, planTime;
      bool res = data->planner->PlanUpdate(startTime, splitTime, planTime);
      
      printf("Planning thread: result %d\n",(int)res);    
    }
    ThreadSleep(0.001);
  }
  return NULL;
}


MTPlannerCommandInterface::MTPlannerCommandInterface()
  : planner(NULL)
{
}

MTPlannerCommandInterface::~MTPlannerCommandInterface()
{
  SafeDelete(planner);
}
  
string MTPlannerCommandInterface::ActivateEvent(bool enabled)
{
  InputProcessingInterface::ActivateEvent(enabled);
  if(enabled) {
    Assert(robotInterface->GetEndTime() <= robotInterface->GetCurTime());
    Config q;
    robotInterface->GetCurConfig(q);
    planner->SetConstantPath(q);

    Assert(&planner->cspace->world == &planningWorld);
    data.planner = planner;
    data.planner->sendPathCallback = new RealTimePlannerDataSender(&data);
    data.active = true;
    data.globalTime = 0;
    data.pathRefresh = false;
<<<<<<< HEAD
    planningThread = ThreadStart(planner_thread_func,&data);
    printf("Creating planning thread\n");
=======
    pthread_create(&planningThread,NULL,planner_thread_func,&data);
    printf("Starting planning thread...\n");
>>>>>>> 306746f0
  }
  else {
	  {
		ScopedLock lock(data.mutex);
		data.active = false;
	  } //unlocks the mutex
    ThreadJoin(planningThread);
  }
  return "";
}

string MTPlannerCommandInterface::UpdateEvent()
{
  if (!planner)
    return "";

  inputProcessor->SetGlobalTime(robotInterface->GetCurTime());

  //tell the planner to stop if there's a new objective
  if(ObjectiveChanged()) {
    printf("\n");
    printf("****** STOP PLANNING **********\n");
    printf("\n");
    planner->StopPlanning();
  }

  //now lock the planning thread's mutex
  {
  ScopedLock lock(data.mutex);

  //update the objective function if necessary
  if(ObjectiveChanged()) {
    //set the objective function
    PlannerObjectiveBase* obj = inputProcessor->MakeObjective(planner->cspace->GetRobot());
    data.objective = obj;
  }
  
  //see if the planning thread has a plan update
  if(data.pathRefresh) {
    //if so, mark that it's refreshed
    data.pathRefresh = false;
    MotionQueueInterface::MotionResult res = robotInterface->SendPathImmediate(data.startPlanTime+data.tcut,data.path);
    Real t=robotInterface->GetCurTime();
    if(res == MotionQueueInterface::Success) {
      data.pathRefreshSuccess = true;
      printf("Exec thread: Planner successful, split %g, delay %g\n",data.tcut,t - data.startPlanTime);
    }
    else {
      data.pathRefreshSuccess = false;
      printf("Exec thread: Planner overrun, split %g, delay %g\n",data.tcut,t - data.startPlanTime);
    }
  }
  else {
    //printf("Sim thread: waiting for plan to complete\n");
  }
  data.globalTime = robotInterface->GetCurTime();
  } //unlocks the mutex
  return "";
}

string MTIKPlannerCommandInterface::ActivateEvent(bool enabled)
{
  
  if (!planner) {
    CopyWorld(*world,planningWorld);
    cspace = new SingleRobotCSpace(planningWorld, 0, settings);
    
    planner = new RealTimeIKPlanner;
    //planner->protocol = RealTimePlannerBase::Constant;
    planner->currentSplitTime = 0.05;
    planner->currentPadding = 0.025;
    planner->currentExternalPadding = 0.02;
    planner->SetSpace(cspace);
  }
  return MTPlannerCommandInterface::ActivateEvent(enabled);
}

string MTRRTCommandInterface::ActivateEvent(bool enabled)
{
  if (!planner) {
    CopyWorld(*world,planningWorld);
    cspace = new SingleRobotCSpace(planningWorld, 0, settings);
    
    //RealTimeRRTPlanner* p = new RealTimeRRTPlanner;
    RealTimeTreePlanner* p = new RealTimeTreePlanner;
    p->delta = 0.5;
    planner = p;
    planner->SetSpace(cspace);
  }
  return MTPlannerCommandInterface::ActivateEvent(enabled);
}
#endif //WIN32<|MERGE_RESOLUTION|>--- conflicted
+++ resolved
@@ -6,9 +6,6 @@
 #include <GLdraw/GL.h>
 #include <GLdraw/drawextra.h>
 #include <sstream>
-#ifdef CYGWIN
-#undef WIN32
-#endif //CYGWIN
 #ifndef WIN32
 #include <unistd.h>
 #endif //WIN32
@@ -450,7 +447,6 @@
 
 
 
-#ifndef WIN32
 RealTimePlannerDataSender::RealTimePlannerDataSender(RealTimePlannerData* _data)
   :data(_data)
 {}
@@ -481,6 +477,8 @@
   RealTimePlannerData* data = reinterpret_cast<RealTimePlannerData*>(ptr);
   while (true) {
     //first wait for a lock
+    bool start=false;
+    Real startTime;
 	  {
 		  ScopedLock(data->mutex);
 
@@ -490,8 +488,6 @@
       return NULL;  //unlocks the mutex
     }
     assert(data->pathRefresh == false);
-    bool start=false;
-    Real startTime;
     if(data->objective) {
       start=true;
       startTime = data->startPlanTime = data->globalTime;
@@ -503,8 +499,8 @@
 	printf("Planning thread: NULL objective function set...\n");
 	data->planner->Reset(NULL);
       }
-    }
-	  } //unlocks the mutex
+	}
+	  }  //unlocks the mutex
 
     if(start) {
       //do the planning -- the callback will output the result to the
@@ -545,13 +541,8 @@
     data.active = true;
     data.globalTime = 0;
     data.pathRefresh = false;
-<<<<<<< HEAD
     planningThread = ThreadStart(planner_thread_func,&data);
     printf("Creating planning thread\n");
-=======
-    pthread_create(&planningThread,NULL,planner_thread_func,&data);
-    printf("Starting planning thread...\n");
->>>>>>> 306746f0
   }
   else {
 	  {
@@ -642,5 +633,4 @@
     planner->SetSpace(cspace);
   }
   return MTPlannerCommandInterface::ActivateEvent(enabled);
-}
-#endif //WIN32+}