--- conflicted
+++ resolved
@@ -71,18 +71,6 @@
   void transform(const double R[9],const double t[3]);
 
   std::vector<double> points;
-};
-
-namespace Geometry{class CollisionConvexHull3D;};
-// this class stores a pointer to the collisionData we want to use...
-// this is only constructed by calling asConvexHull()
-struct ConvexHullProxy
-{
-  Geometry::CollisionConvexHull3D *pointer;
-  void fromTransform(ConvexHullProxy &hull);
-  void fromHull(ConvexHullProxy &hull1, ConvexHullProxy &hull2);
-  void setRelativeTransform(const double R[9], const double t[3]);
-  void findSupport(const double R[3], double out[3]);
 };
 
 /** @brief A 3D point cloud class.  
@@ -311,10 +299,6 @@
   int elem1,elem2;
 };
 
-<<<<<<< HEAD
-
-=======
->>>>>>> 4d2321fd
 /** @brief The result from a contact query of :class:`~klampt.Geometry3D`.
  * The number of contacts n is variable.
  *
@@ -397,15 +381,6 @@
   const Geometry3D& operator = (const Geometry3D& rhs);
   ///Creates a standalone geometry from this geometry
   Geometry3D clone();
-<<<<<<< HEAD
-=======
-
-  ConvexHullProxy asConvexHull();  // with this function, local functions of convexhull can be called.
-  // void from_hull_tran(const Geometry3D&);
-  // void from_hull(const Geometry3D&, const Geometry3D &, bool);
-  // void find_support(const double dir[3], double out[3]);
-
->>>>>>> 4d2321fd
   ///Copies the geometry of the argument into this geometry.
   void set(const Geometry3D&);
   ///Returns true if this is a standalone geometry
@@ -465,15 +440,6 @@
   void setCurrentTransform(const double R[9],const double t[3]);
   ///Gets the current transformation 
   void getCurrentTransform(double out[9],double out2[3]);
-<<<<<<< HEAD
-=======
-
-  // update relative transform for some datatypes
-  // void setRelativeTransform(const double R[9], const double t[3]);
-  // update relative transform for some datatypes
-  // void setFreeRelativeTransform(const double R[9], const double t[3]);
-
->>>>>>> 4d2321fd
   ///Translates the geometry data.
   ///Permanently modifies the data and resets any collision data structures.
   void translate(const double t[3]);
