--- conflicted
+++ resolved
@@ -365,17 +365,11 @@
     }
 }
 
-<<<<<<< HEAD
-%apply std::vector<double>& out { std::vector<double>& kP };
-%apply std::vector<double>& out { std::vector<double>& kD };
-%apply std::vector<double>& out { std::vector<double>& kI };
-=======
 %apply std::vector<double>& out { std::vector<double>& kPout };
 
 %apply std::vector<double>& out { std::vector<double>& kIout };
 
 %apply std::vector<double>& out { std::vector<double>& kDout };
->>>>>>> 156b1139
 
 %typemap(argout) std::vector<std::vector<double> >& out {
     PyObject *o, *o2, *o3;
