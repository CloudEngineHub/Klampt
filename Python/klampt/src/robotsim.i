%module(docstring="Klamp't Core Python bindings \n------------------------------") robotsim
%{
  #define SWIG_FILE_WITH_INIT
	#include <exception>
	#include <vector>
	#include "pyerr.h"
	#include "geometry.h"
	#include "appearance.h"
	#include "widget.h"
	#include "robotmodel.h"
	#include "robotik.h"
	#include "robotsim.h"
  #include "robotio.h"
  #include "stability.h"
%}
%include "carrays.i"
%include "std_string.i"
%include "std_vector.i"
%include "std_map.i"
<<<<<<< HEAD
%include "pybuffer.i"
=======
%include "numpy.i"


%init %{
import_array();
%}
>>>>>>> 834b1d8c

%array_class(double, doubleArray);
%array_class(float, floatArray);
%array_class(int, intArray);

namespace std {
   %template(stringVector) vector<string>;
   %template(doubleVector) vector<double>;
   %template(floatVector) vector<float>;
   %template(intVector) vector<int>;
   %template(doubleMatrix) vector<vector<double> >;
   %template(stringMap) map<string,string>;
};

%exception {
	try {
		$action
	}
	catch(PyException& e) {
		e.setPyErr();
		return NULL;
	}
	catch(std::exception& e) {
		PyErr_SetString(PyExc_RuntimeError, const_cast<char*>(e.what()));
		return NULL;
	}
}

%{
static int convert_iarray(PyObject *input, int *ptr, int size) {
  int i;
  if (!PySequence_Check(input)) {
      PyErr_SetString(PyExc_TypeError,"Expecting a sequence");
      return 0;
  }
  if (PyObject_Length(input) != size) {
      PyErr_SetString(PyExc_ValueError,"Sequence size mismatch");
      return 0;
  }
  for (i =0; i < size; i++) {
      PyObject *o = PySequence_GetItem(input,i);
      if (!PyInt_Check(o)) {
        Py_XDECREF(o);
        PyErr_SetString(PyExc_ValueError,"Expecting a sequence of ints");
        return 0;
      }
      ptr[i] = PyInt_AsLong(o);
      Py_DECREF(o);
  }
  return 1;
}

static int convert_farray(PyObject *input, float *ptr, int size) {
  int i;
  if (!PySequence_Check(input)) {
      PyErr_SetString(PyExc_TypeError,"Expecting a sequence");
      return 0;
  }
  if (PyObject_Length(input) != size) {
      PyErr_SetString(PyExc_ValueError,"Sequence size mismatch");
      return 0;
  }
  for (i =0; i < size; i++) {
      PyObject *o = PySequence_GetItem(input,i);
      if (!PyNumber_Check(o)) {
        Py_XDECREF(o);
        PyErr_SetString(PyExc_ValueError,"Expecting a sequence of floats");
        return 0;
      }
      ptr[i] = (float)PyFloat_AsDouble(o);
      Py_DECREF(o);
  }
  return 1;
}

static int convert_darray(PyObject *input, double *ptr, int size) {
  int i;
  if (!PySequence_Check(input)) {
      PyErr_SetString(PyExc_TypeError,"Expecting a sequence");
      return 0;
  }
  if (PyObject_Length(input) != size) {
      PyErr_SetString(PyExc_ValueError,"Sequence size mismatch");
      return 0;
  }
  for (i =0; i < size; i++) {
      PyObject *o = PySequence_GetItem(input,i);
      if (!PyNumber_Check(o)) {
         Py_XDECREF(o);
         PyErr_SetString(PyExc_ValueError,"Expecting a sequence of floats");
         return 0;
      }
      else
        ptr[i] = PyFloat_AsDouble(o);
      Py_DECREF(o);
  }
  return 1;
}

static PyObject* convert_iarray_obj(const int *ptr, int size) {
  int i;
  PyObject* res = PyList_New(size);
  if(!res) {
      PyErr_SetString(PyExc_RuntimeError,"Couldn't allocate list of requested size");
      return NULL;
  }
  for (i=0; i < size; i++) {
      PyList_SetItem(res,i,PyInt_FromLong(ptr[i]));
  }
  return res;
}

static PyObject* convert_farray_obj(const float *ptr, int size) {
  int i;
  PyObject* res = PyList_New(size);
  if(!res) {
      PyErr_SetString(PyExc_RuntimeError,"Couldn't allocate list of requested size");
      return NULL;
  }
  for (i=0; i < size; i++) {
      PyList_SetItem(res,i,PyFloat_FromDouble((double)ptr[i]));
  }
  return res;
}

static PyObject* convert_darray_obj(const double *ptr, int size) {
  int i;
  PyObject* res = PyList_New(size);
  if(!res) {
      PyErr_SetString(PyExc_RuntimeError,"Couldn't allocate list of requested size");
      return NULL;
  }
  for (i=0; i < size; i++) {
      PyList_SetItem(res,i,PyFloat_FromDouble(ptr[i]));
  }
  return res;
}

static PyObject* convert_dmatrix_obj(const std::vector<std::vector<double> >& mat) {
  size_t i;
  PyObject* res = PyList_New(mat.size());
  if(!res) {
      PyErr_SetString(PyExc_RuntimeError,"Couldn't allocate list of requested size");
      return NULL;
  }
  for (i=0; i < mat.size(); i++) {
      PyObject* resi = convert_darray_obj(&(mat[i][0]),mat[i].size());
      if(!resi) {
  Py_XDECREF(res);
  return NULL;
      }
      PyList_SetItem(res,i,resi);
  }
  return res;
}



%}

%typemap(in) const int [ANY](int temp[$1_dim0]) {
   if (!convert_iarray($input,temp,$1_dim0)) {
      return NULL;
   }
   $1 = &temp[0];
}

%typemap(in) const float [ANY](float temp[$1_dim0]) {
   if (!convert_farray($input,temp,$1_dim0)) {
      return NULL;
   }
   $1 = &temp[0];
}

%typemap(in, numinputs=0) float out[ANY] (float temp[$1_dim0]) {
   $1 = &temp[0];
}

%typemap(in) const double [ANY](double temp[$1_dim0]) {
   if (!convert_darray($input,temp,$1_dim0)) {
      return NULL;
   }
   $1 = &temp[0];
}

//TODO Klampt 0.9: do we want to pass in tuples to setTransform?
/*
%typemap(in) (const double R[9],const double t[3]) (double Rtemp[9],double ttemp[3]) {
   if(!PySequence_Check($input)) {
      throw PyException("Must pass a 2-tuple as transform");
   }
   if(PySequence_Size($input) != 2) {
      throw PyException("Must pass a 2-tuple as transform");
   }
   PyObject* Rref = PySequence_GetItem($input,0);
   if (!convert_darray(Rref,Rtemp,9)) {
      Py_DECREF(Rref);
      throw PyException("First element must be a 9-vector");
   }
   PyObject* tref = PySequence_GetItem($input,1);
   if (!convert_darray(tref,ttemp,3)) {
      Py_DECREF(Rref);
      Py_DECREF(tref);
      throw PyException("Second element must be a 3-vector");
   }
   Py_DECREF(Rref);
   Py_DECREF(tref);
   $1 = Rtemp;
   $2 = ttemp;
}
*/

%typemap(in, numinputs=0) double out[ANY] (double temp[$1_dim0]) {
   $1 = &temp[0];
}

%typemap(in, numinputs=0) double out2[ANY] (double temp2[$1_dim0]) {
   $1 = &temp2[0];
}

%typemap(in, numinputs=0) std::vector<int>& out (std::vector<int> temp) {
   $1 = &temp;
}

%typemap(in, numinputs=0) std::vector<int>& out2 (std::vector<int> temp2) {
   $1 = &temp2;
}

%typemap(in, numinputs=0) std::vector<double>& out (std::vector<double> temp) {
   $1 = &temp;
}

%typemap(in, numinputs=0) std::vector<double>& out2 (std::vector<double> temp2) {
   $1 = &temp2;
}

%typemap(in, numinputs=0) std::vector<std::vector<double> >& out (std::vector<std::vector<double> > temp) {
   $1 = &temp;
}

%typemap(in, numinputs=0) std::vector<std::vector<double> >& out2 (std::vector<std::vector<double> > temp2) {
   $1 = &temp2;
}

%typemap(in, numinputs=0) std::vector<std::vector<double> >& out3 (std::vector<std::vector<double> > temp3) {
   $1 = &temp3;
}

%typemap(argout) float out[ANY] {
    PyObject *o, *o2, *o3;
    o = convert_farray_obj($1,$1_dim0);
    if ((!$result) || ($result == Py_None)) {
        $result = o;
    } else {
        if (!PyTuple_Check($result)) {
            PyObject *o2 = $result;
            $result = PyTuple_New(1);
            PyTuple_SetItem($result,0,o2);
        }
        o3 = PyTuple_New(1);
        PyTuple_SetItem(o3,0,o);
        o2 = $result;
        $result = PySequence_Concat(o2,o3);
        Py_DECREF(o2);
        Py_DECREF(o3);
    }
}

%typemap(argout) double out[ANY] {
    PyObject *o, *o2, *o3;
    o = convert_darray_obj($1,$1_dim0);
    if ((!$result) || ($result == Py_None)) {
        $result = o;
    } else {
        if (!PyTuple_Check($result)) {
            PyObject *o2 = $result;
            $result = PyTuple_New(1);
            PyTuple_SetItem($result,0,o2);
        }
        o3 = PyTuple_New(1);
        PyTuple_SetItem(o3,0,o);
        o2 = $result;
        $result = PySequence_Concat(o2,o3);
        Py_DECREF(o2);
        Py_DECREF(o3);
    }
}

%apply double out[ANY] { double out2[ANY] };

%typemap(argout) std::vector<int>& out {
    PyObject *o, *o2, *o3;
    o = convert_iarray_obj(&(*$1)[0],(int)$1->size());
    if ((!$result) || ($result == Py_None)) {
        $result = o;
    } else {
        if (!PyTuple_Check($result)) {
            PyObject *o2 = $result;
            $result = PyTuple_New(1);
            PyTuple_SetItem($result,0,o2);
        }
        o3 = PyTuple_New(1);
        PyTuple_SetItem(o3,0,o);
        o2 = $result;
        $result = PySequence_Concat(o2,o3);
        Py_DECREF(o2);
        Py_DECREF(o3);
    }
}

%apply std::vector<int>& out { std::vector<int>& out2 };

%typemap(argout) std::vector<double>& out {
    PyObject *o, *o2, *o3;
    o = convert_darray_obj(&(*$1)[0],(int)$1->size());
    if ((!$result) || ($result == Py_None)) {
        $result = o;
    } else {
        if (!PyTuple_Check($result)) {
            PyObject *o2 = $result;
            $result = PyTuple_New(1);
            PyTuple_SetItem($result,0,o2);
        }
        o3 = PyTuple_New(1);
        PyTuple_SetItem(o3,0,o);
        o2 = $result;
        $result = PySequence_Concat(o2,o3);
        Py_DECREF(o2);
        Py_DECREF(o3);
    }
}

%apply std::vector<double>& out { std::vector<double>& out2 };

%apply std::vector<double>& out { std::vector<double>& kPout };

%apply std::vector<double>& out { std::vector<double>& kIout };

%apply std::vector<double>& out { std::vector<double>& kDout };

%typemap(argout) std::vector<std::vector<double> >& out {
    PyObject *o, *o2, *o3;
    o = convert_dmatrix_obj((*$1));
    if ((!$result) || ($result == Py_None)) {
        $result = o;
    } else {
        if (!PyTuple_Check($result)) {
            PyObject *o2 = $result;
            $result = PyTuple_New(1);
            PyTuple_SetItem($result,0,o2);
        }
        o3 = PyTuple_New(1);
        PyTuple_SetItem(o3,0,o);
        o2 = $result;
        $result = PySequence_Concat(o2,o3);
        Py_DECREF(o2);
        Py_DECREF(o3);
    }
}

%apply std::vector<std::vector<double> >& out { std::vector<std::vector<double> >& out2 };

%apply std::vector<std::vector<double> >& out { std::vector<std::vector<double> >& out3 };

%typemap(argout) std::vector<std::string> {
  int size = $1.size();
  $result = PyList_New(size);
  if(!res) {
      PyErr_SetString(PyExc_RuntimeError,"Couldn't allocate list of requested size");
  }
  else {
    for (i=0; i < size; i++) {
      PyList_SetItem($result,i,PyString_FromString($1[i].c_str()));
    }
  }
}

%apply (unsigned char* IN_ARRAY1,int DIM1) {(unsigned char* np_array,int m)};
%apply (unsigned char* IN_ARRAY2,int DIM1,int DIM2) {(unsigned char* np_array2, int m, int n)};
%apply (unsigned char* IN_ARRAY3,int DIM1,int DIM2,int DIM3) {(unsigned char* np_array3, int m, int n,int p)};
%apply (unsigned short* IN_ARRAY2,int DIM1,int DIM2) {(unsigned short* np_array2, int m, int n)};
%apply (unsigned int* IN_ARRAY2,int DIM1,int DIM2) {(unsigned int* np_array2, int m, int n)};
%apply (int* IN_ARRAY2,int DIM1,int DIM2) {(int* np_array2, int m, int n)};
%apply (int** ARGOUTVIEW_ARRAY2,int* DIM1,int* DIM2) {(int** np_view2,int* m, int *n)};
%apply (float* IN_ARRAY1, int DIM1) {(float* np_array,int m)};
%apply (float* IN_ARRAY2,int DIM1,int DIM2) {(float* np_array2, int m, int n)};
%apply (float* IN_ARRAY2,int DIM1,int DIM2) {(float* contacts, int m, int n)};
%apply (double* IN_ARRAY1, int DIM1) {(double* np_array,int m)};
%apply (double* IN_ARRAY2,int DIM1,int DIM2) {(double* np_array2, int m, int n)};
%apply (double* IN_ARRAY3,int DIM1,int DIM2, int DIM3) {(double* np_array3, int m, int n, int p)};
%apply (double** ARGOUTVIEW_ARRAY1,int* DIM1) {(double** np_view,int* m)};
%apply (double** ARGOUTVIEW_ARRAY2,int* DIM1,int* DIM2) {(double** np_view2,int* m, int *n)};
%apply (double** ARGOUTVIEW_ARRAY3,int* DIM1,int* DIM2,int* DIM3) {(double** np_view3,int* m, int *n, int* p)};
%apply (double** ARGOUTVIEWM_ARRAY1,int* DIM1) {(double** np_out,int* m)};
%apply (double** ARGOUTVIEWM_ARRAY2,int* DIM1,int* DIM2) {(double** np_out2,int* m, int *n)};
%apply (double** ARGOUTVIEWM_ARRAY3,int* DIM1,int* DIM2,int* DIM3) {(double** np_out3,int* m, int *n, int* p)};

//typemaps specifically for PointCloud
%apply (unsigned short* IN_ARRAY2,int DIM1,int DIM2) {(unsigned short* np_depth2, int m2, int n2)};
%apply (float* IN_ARRAY2,int DIM1,int DIM2) {(float* np_depth2, int m2, int n2)};
%apply (double* IN_ARRAY2,int DIM1,int DIM2) {(double* np_depth2, int m2, int n2)};

%feature("autodoc","1");
%include "docs/docs.i"

<<<<<<< HEAD
=======
%extend Mass { 
%pythoncode {
     com = property(getCom, setCom)
     inertia = property(getInertia, setInertia)
}
}

%extend RobotModelLink { 
%pythoncode {
     name = property(getName, setName)
     parent = property(getParent, setParent)
     mass = property(getMass, setMass)
     parentTransform = property(getParentTransform, setParentTransform)
     axis = property(getAxis,setAxis)
     prismatic = property(isPrismatic,setPrismatic)
     transform = property(getTransform,setTransform)
}
}

%extend RobotModelDriver { 
%pythoncode {
     name = property(getName, setName)
     type = property(getType)
     affectedLink = property(getAffectedLink)
     affectedLinks = property(getAffectedLinks)
     value = property(getValue, setValue)
     velocity = property(getVelocity, setVelocity)
}
}

%extend RobotModel { 
%pythoncode {
     name = property(getName, setName)
     id = property(getID)
     config = property(getConfig,setConfig)
     velocity = property(getVelocity,setVelocity)

}
}


%extend VolumeGrid { 
%pythoncode {
     values = property(getValues, setValues)
}
}
>>>>>>> 834b1d8c

%extend IKObjective {
%pythoncode {
    def __reduce__(self):
        from klampt.io import loader
        jsonobj = loader.to_json(self,'IKObjective')
        return (loader.from_json,(jsonobj,'IKObjective'))
}
}

%extend Geometry3D {
%pythoncode {
    def __reduce__(self):
        from klampt.io import loader
        jsonobj = loader.to_json(self,'Geometry3D')
        return (loader.from_json,(jsonobj,'Geometry3D'))
}
}

%extend Appearance {
%pythoncode {
    def setTexture1D(self,format,array):
        """Sets a 1D texture.

        Args:
            format (str): describes how the array is specified.
                Valid values include:

                - '': turn off texture mapping
                - 'rgb8': unsigned byte RGB colors with red in the 1st
                    column, green in the 2nd, blue in the 3rd.
                - 'bgr8': unsigned byte RGB colors with blue in the 1st
                    column, green in the 2nd, green in the 3rd
                - 'rgba8': unsigned byte RGBA colors with red in the 1st
                    column and alpha in the 4th
                - 'bgra8': unsigned byte RGBA colors with blue in the 1st
                    column and alpha in the 4th
                - 'l8': unsigned byte grayscale colors, one channel

            array (np.ndarray): a 1D or 2D array, of size w or w x c
                where w is the width and c is the number of channels.
                
                Datatype is of type uint8, or for rgba8 / bgra8, can
                also be packed into uint32 elements.  In this case, the pixel
                format is 0xaarrggbb or 0xaabbggrr, respectively.
        """
        import numpy
        array = numpy.asarray(array)
        if array.shape == 1:
            if array.dtype == numpy.uint8:
                return self.setTexture1D_b(format,array)
            else:
                return self.setTexture1D_i(format,array)
        elif array.shape == 2:
            return self.setTexture1D_channels(format,array)
        else:
            raise ValueError("Can only pass a 1D or 2D array to setTexture1D")

    def setTexture2D(self,format,array):
        """Sets a 2D texture.

        Args:
            format (str): describes how the array is specified.
                Valid values include:

                - '': turn off texture mapping
                - 'rgb8': unsigned byte RGB colors with red in the 1st
                    column, green in the 2nd, blue in the 3rd.
                - 'bgr8': unsigned byte RGB colors with blue in the 1st
                    column, green in the 2nd, green in the 3rd
                - 'rgba8': unsigned byte RGBA colors with red in the 1st
                    column and alpha in the 4th
                - 'bgra8': unsigned byte RGBA colors with blue in the 1st
                    column and alpha in the 4th
                - 'l8': unsigned byte grayscale colors, one channel
                
            array (np.ndarray): a 2D or 3D array, of size h x w or h x w x c
                where h is the height, w is the width, and c is the number of
                channels.
                
                Datatype is of type uint8, or for rgba8 / bgra8, can
                also be packed into uint32 elements.  In this case, the pixel
                format is 0xaarrggbb or 0xaabbggrr, respectively.
        """
        
        import numpy
        array = numpy.asarray(array)
        if array.shape == 2:
            if array.dtype == numpy.uint8:
                return self.setTexture2D_b(format,array)
            else:
                return self.setTexture2D_i(format,array)
        elif array.shape == 3:
            return self.setTexture2D_channels(format,array)
        else:
            raise ValueError("Can only pass a 2D or 3D array to setTexture2D")

    def setTexcoords(self,array):
        """Sets texture coordinates for the mesh.

        Args:
            array (np.ndarray): a 1D or 2D array, of size N or Nx2, where N is
                the number of vertices in the mesh.
        """
        import numpy
        array = numpy.asarray(array)
        if len(array.shape) == 1:
            return self.setTexcoords1D(array)
        elif len(array.shape) == 2:
            return self.setTexcoords2D(array)
        else:
            raise ValueError("Must provide either a 1D or 2D array")
}
}

%extend TriangleMesh {
%pythoncode {
    def __reduce__(self):
        from klampt.io import loader
        jsonobj = loader.to_json(self,'TriangleMesh')
        return (loader.from_json,(jsonobj,'TriangleMesh'))
}
}

%extend PointCloud {
%pythoncode {
    def __reduce__(self):
        from klampt.io import loader
        jsonobj = loader.to_json(self,'PointCloud')
        return (loader.from_json,(jsonobj,'PointCloud'))

    def setDepthImage(self,intrinsics,depth,depth_scale=1.0):
        """
        Sets a structured point cloud from a depth image.

        Args:
            intrinsics (4-list): the intrinsics parameters [fx,fy,cx,cy].
            depth (np.ndarray): the depth values, of size h x w.  Should have
                dtype float, np.float32, or np.uint16 for best performance.
            depth_scale (float, optional): converts depth image values to real
                depth units.
        """
        import numpy as np
        if len(intrinsics) != 4:
            raise ValueError("Invalid value for the intrinsics parameters")
        if depth.dtype == float:
            return self.setDepthImage_d(intrinsics,depth,depth_scale)
        elif depth.dtype == np.float32:
            return self.setDepthImage_f(intrinsics,depth,depth_scale)
        elif depth.dtype == np.uint16:
            return self.setDepthImage_s(intrinsics,depth,depth_scale)
        else:
            return self.setDepthImage_d(intrinsics,depth,depth_scale)

    def setRGBDImages(self,intrinsics,color,depth,depth_scale=1.0):
        """
        Sets a structured point cloud from a color,depth image pair.

        Args:
            intrinsics (4-list): the intrinsics parameters [fx,fy,cx,cy].
            color (np.ndarray): the color values, of size h x w or h x w x 3.
                In first case, must have dtype np.uint32 with r,g,b values
                packed in 0xrrggbb order.  In second case, if dtype is
                np.uint8, min and max are [0,255].  If dtype is float or
                np.float32, min and max are [0,1].
            depth (np.ndarray): the depth values, of size h x w.  Should have
                dtype float, np.float32, or np.uint16 for best performance.
            depth_scale (float, optional): converts depth image values to real
                depth units.
        """
        import numpy as np
        if len(intrinsics) != 4:
            raise ValueError("Invalid value for the intrinsics parameters")
        if color.shape[0] != depth.shape[0] or color.shape[1] != depth.shape[1]:
            raise ValueError("Color and depth images need to have matching dimensions")
        if len(color.shape)==3:
            if color.shape[2] != 3:
                raise ValueError("Color image can only have 3 channels")
            if color.dtype != np.uint8:
                color = (color*255.0).astype(np.uint8)
            if depth.dtype == float:
                return self.setRGBDImages_b_d(intrinsics,color,depth,depth_scale)
            elif depth.dtype == np.float32:
                return self.setRGBDImages_b_f(intrinsics,color,depth,depth_scale)
            elif depth.dtype == np.uint16:
                return self.setRGBDImages_b_s(intrinsics,color,depth,depth_scale)
            else:
                return self.setRGBDImages_b_d(intrinsics,color,depth,depth_scale)
        else:
            if depth.dtype == float:
                return self.setRGBDImages_i_d(intrinsics,color,depth,depth_scale)
            elif depth.dtype == np.float32:
                return self.setRGBDImages_i_f(intrinsics,color,depth,depth_scale)
            elif depth.dtype == np.uint16:
                return self.setRGBDImages_i_s(intrinsics,color,depth,depth_scale)
            else:
                return self.setRGBDImages_i_d(intrinsics,color,depth,depth_scale)

}
}

%extend VolumeGrid {
%pythoncode {
    def __reduce__(self):
        from klampt.io import loader
        jsonobj = loader.to_json(self,'VolumeGrid')
        return (loader.from_json,(jsonobj,'VolumeGrid'))
}
}

%extend ConvexHull {
%pythoncode {
    def __reduce__(self):
        from klampt.io import loader
        jsonobj = loader.to_json(self,'ConvexHull')
        return (loader.from_json,(jsonobj,'ConvexHull'))
}
}

%extend GeometricPrimitive {
%pythoncode {
    def __reduce__(self):
        from klampt.io import loader
        jsonobj = loader.to_json(self,'GeometricPrimitive')
        return (loader.from_json,(jsonobj,'GeometricPrimitive'))
}
}

%include "geometry.h"
%include "appearance.h"
%include "widget.h"
%include "robotmodel.h"
%include "robotik.h"
%include "robotsim.h"
%include "robotio.h"
%include "stability.h"
<<<<<<< HEAD
=======


//PEP8 deprecations
%pythoncode {
    import warnings

    def _deprecated_func(oldName,newName):
        import sys
        mod = sys.modules[__name__]
        f = getattr(mod,newName)
        def depf(*args,**kwargs):
            warnings.warn("{} will be deprecated in favor of {} in a future version of Klampt".format(oldName,newName),DeprecationWarning)
            return f(*args,**kwargs)
        depf.__doc__ = 'Deprecated in a future version of Klampt. Use {} instead'.format(newName)
        setattr(mod,oldName,depf)

    _deprecated_func('SubscribeToStream','subscribe_to_stream')
    _deprecated_func('DetachFromStream','detach_from_stream')
    _deprecated_func('ProcessStreams','process_streams')
    _deprecated_func('WaitForStream','wait_for_stream')
    _deprecated_func('ThreeJSGetScene','threejs_get_scene')
    _deprecated_func('ThreeJSGetTransforms','threejs_get_transforms')
    _deprecated_func('setFrictionConeApproximationEdges','set_friction_cone_approximation_edges')
    _deprecated_func('forceClosure','force_closure')
    _deprecated_func('forceClosure2D','force_closure_2d')
    _deprecated_func('comEquilibrium','com_equilibrium')
    _deprecated_func('comEquilibrium2D','com_equilibrium_2d')
    _deprecated_func('supportPolygon','support_polygon')
    _deprecated_func('supportPolygon2D','support_polygon_2d')
    _deprecated_func('equilibriumTorques','equilibrium_torques')
    _deprecated_func('setRandomSeed','set_random_seed')

    def SampleTransform(obj):
        """Deprecated.  Use ``obj.sampleTransform()`` instead.

        Args:
            obj (IKObjective or GeneralizedIKObjective)

        Returns:
            klampt se3 element.
        """
        return obj.sampleTransform()

}
>>>>>>> 834b1d8c
<|MERGE_RESOLUTION|>--- conflicted
+++ resolved
@@ -17,16 +17,12 @@
 %include "std_string.i"
 %include "std_vector.i"
 %include "std_map.i"
-<<<<<<< HEAD
-%include "pybuffer.i"
-=======
 %include "numpy.i"
 
 
 %init %{
 import_array();
 %}
->>>>>>> 834b1d8c
 
 %array_class(double, doubleArray);
 %array_class(float, floatArray);
@@ -432,8 +428,6 @@
 %feature("autodoc","1");
 %include "docs/docs.i"
 
-<<<<<<< HEAD
-=======
 %extend Mass { 
 %pythoncode {
      com = property(getCom, setCom)
@@ -480,7 +474,6 @@
      values = property(getValues, setValues)
 }
 }
->>>>>>> 834b1d8c
 
 %extend IKObjective {
 %pythoncode {
@@ -717,8 +710,6 @@
 %include "robotsim.h"
 %include "robotio.h"
 %include "stability.h"
-<<<<<<< HEAD
-=======
 
 
 //PEP8 deprecations
@@ -762,5 +753,4 @@
         """
         return obj.sampleTransform()
 
-}
->>>>>>> 834b1d8c
+}