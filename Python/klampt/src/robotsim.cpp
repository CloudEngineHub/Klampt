#include <vector>
#include <string>
#include "robotsim.h"
#include "widget.h"
#include "Control/Command.h"
#include "Control/PathController.h"
#include "Control/FeedforwardController.h"
#include "Control/LoggingController.h"
#include "Planning/RobotCSpace.h"
#include "Simulation/WorldSimulation.h"
#include "Modeling/Interpolate.h"
#include "Planning/RobotCSpace.h"
#include "IO/XmlWorld.h"
#include "IO/XmlODE.h"
#include "IO/ROS.h"
#include <KrisLibrary/robotics/NewtonEuler.h>
#include <KrisLibrary/robotics/Stability.h>
#include <KrisLibrary/robotics/TorqueSolver.h>
#include <KrisLibrary/meshing/PointCloud.h>
#include <KrisLibrary/GLdraw/drawextra.h>
#include <KrisLibrary/GLdraw/drawMesh.h>
#include <KrisLibrary/GLdraw/Widget.h>
#include <KrisLibrary/GLdraw/TransformWidget.h>
#include "View/ObjectPoseWidget.h"
#include "View/RobotPoseWidget.h"
#include <KrisLibrary/utils/AnyCollection.h>
#include <KrisLibrary/utils/stringutils.h>
#include <ode/ode.h>
#include "pyerr.h"
#include "pyconvert.h"
#include <fstream>
#ifndef WIN32
#include <unistd.h>
#endif //WIN32

/***************************  GLOBALS: REFERENCING TO KLAMPT C++ CODE ***************************************/

/// Internally used.
struct WorldData
{
  RobotWorld* world;
  bool worldExternal;
  XmlWorld xmlWorld;
  int refCount;
};

/// Internally used.
struct SimData
{
  WorldSimulation sim;
};


/// Internally used.
struct WidgetData
{
  SmartPointer<GLDraw::Widget> widget;
  int refCount;
};


static vector<SmartPointer<WorldData> > worlds;
static list<int> worldDeleteList;

static vector<SmartPointer<SimData> > sims;
static list<int> simDeleteList;

static vector<WidgetData> widgets;
static list<int> widgetDeleteList;

static bool gEnableCollisionInitialization = false;

static int gStabilityNumFCEdges = 4;

int createWorld(RobotWorld* ptr=NULL)
{
  if(worldDeleteList.empty()) {
    worlds.push_back(new WorldData);
    if(ptr) {
      worlds.back()->world = ptr;
      worlds.back()->worldExternal = true;
    }
    else {
      worlds.back()->world = new RobotWorld;
      worlds.back()->worldExternal = false;
    }
    worlds.back()->refCount = 1;
    return (int)(worlds.size()-1);
  }
  else {
    int index = worldDeleteList.front();
    worldDeleteList.erase(worldDeleteList.begin());
    worlds[index] = new WorldData;
    if(ptr) {
      worlds[index]->world = ptr;
      worlds[index]->worldExternal = true;
    }
    else {
      worlds[index]->world = new RobotWorld;
      worlds[index]->worldExternal = false;
    }
    worlds[index]->refCount = 1;
    return index;
  }
}

void derefWorld(int index)
{
  if(worlds.empty()) {
    //may have already cleared module...
    return;
  }
  if(index < 0 || index >= (int)worlds.size())
    throw PyException("Invalid world index");
  if(!worlds[index])
    throw PyException("Invalid dereference");
  if(worlds[index]->refCount <= 0)
    throw PyException("Invalid dereference");

  worlds[index]->refCount--;
  //printf("Deref world %d: count %d\n",index,worlds[index]->refCount);
  if(worlds[index]->refCount == 0) {
    //printf("Deleting world %d\n",index);
    if(!worlds[index]->worldExternal)
      delete worlds[index]->world;
    worlds[index] = NULL;
    worldDeleteList.push_back(index);
  }
}

void refWorld(int index)
{
  if(index < 0 || index >= (int)worlds.size())
    throw PyException("Invalid world index");
  if(!worlds[index])
    throw PyException("Invalid dereference");
  worlds[index]->refCount++;
  //printf("Ref world %d: count %d\n",index,worlds[index]->refCount);
}

int createSim()
{
  if(simDeleteList.empty()) {
    sims.push_back(new SimData);
    return (int)(sims.size()-1);
  }
  else {
    int index = simDeleteList.front();
    simDeleteList.erase(simDeleteList.begin());
    sims[index] = new SimData;
    return index;
  }
}

void destroySim(int index)
{
  if(worlds.empty()) {
    //may have already cleared module...
    return;
  }
  if(index < 0 || index >= (int)sims.size())
    throw PyException("Invalid sim index");
  if(!sims[index])
    throw PyException("Invalid sim index");

  sims[index] = NULL;
  simDeleteList.push_back(index);
}

int createWidget()
{
  if(widgetDeleteList.empty()) {
    widgets.resize(widgets.size()+1);
    widgets.back().refCount = 1;
    //printf("Creating widget %d, ref count %d\n",widgets.size()-1,1);
    return (int)(widgets.size()-1);
  }
  else {
    int index = widgetDeleteList.front();
    widgetDeleteList.erase(widgetDeleteList.begin());
    widgets[index].widget = NULL;
    widgets[index].refCount = 1;
    //printf("Creating widget %d, ref count %d\n",index,1);
    return index;
  }
}

void derefWidget(int index)
{
  if(index < 0 || index >= (int)widgets.size())
    throw PyException("Invalid widget index");
  if(widgets[index].refCount <= 0)
    throw PyException("Invalid dereference");

  widgets[index].refCount--;
  //printf("Deref widget %d: count %d\n",index,widgets[index].refCount);
  if(widgets[index].refCount == 0) {
    //printf("Deleting widget %d\n",index);
    widgets[index].widget = NULL;
    widgetDeleteList.push_back(index);
  }
}

void refWidget(int index)
{
  if(index < 0 || index >= (int)widgets.size())
    throw PyException("Invalid widget index");
  widgets[index].refCount++;
  //printf("Ref widget %d: count %d\n",index,widgets[index].refCount);
}

//cleans up internal data structures
void destroy()
{
  for(size_t i=0;i<sims.size();i++)
    sims[i] = NULL;
  for(size_t i=0;i<worlds.size();i++)
    worlds[i] = NULL;
  simDeleteList.clear();
  worldDeleteList.clear();
  sims.resize(0);
  worlds.resize(0);
}

void setRandomSeed(int seed)
{
  Math::Srand(seed);
}


/***************************  GEOMETRY CODE ***************************************/

ManagedGeometry& GetManagedGeometry(RobotWorld& world,int id)
{
  if(id < 0) {
    fprintf(stderr,"GetManagedGeometry(): Invalid ID: %d\n",id);
    return world.robots[0]->geomManagers[0];
  }
  int terrain = world.IsTerrain(id);
  if(terrain >= 0)
    return world.terrains[terrain]->geometry;
  int rigidObject = world.IsRigidObject(id);
  if(rigidObject >= 0)
    return world.rigidObjects[rigidObject]->geometry;
  pair<int,int> robotLink = world.IsRobotLink(id);
  if(robotLink.first >= 0) {
    return world.robots[robotLink.first]->geomManagers[robotLink.second];
  }
  fprintf(stderr,"GetManagedGeometry(): Invalid ID: %d\n",id);
  return world.robots[0]->geomManagers[0];
}


class ManualOverrideController : public RobotController
{
 public:
  ManualOverrideController(Robot& robot,const SmartPointer<RobotController>& _base)
    :RobotController(robot),base(_base),override(false)
  {}
  virtual const char* Type() const { return "ManualOverrideController"; }
  virtual void Update(Real dt);

  virtual bool ReadState(File& f);
  virtual bool WriteState(File& f) const;

  //getters/setters
  virtual map<string,string> Settings() const { return base->Settings(); }
  virtual bool GetSetting(const string& name,string& str) const { return base->GetSetting(name,str); }
  virtual bool SetSetting(const string& name,const string& str) { return base->SetSetting(name,str); }

  virtual vector<string> Commands() const { return base->Commands(); }
  virtual bool SendCommand(const string& name,const string& str) { return base->SendCommand(name,str); }

  SmartPointer<RobotController> base;
  bool override;
};

bool ManualOverrideController::ReadState(File& f)
{
  if(!ReadFile(f,override)) return false;
  if(!override) return base->ReadState(f);
  return RobotController::ReadState(f);
}

bool ManualOverrideController::WriteState(File& f) const
{
  if(!WriteFile(f,override)) return false;
  if(!override) return base->WriteState(f);
  return RobotController::WriteState(f);
}

void ManualOverrideController::Update(Real dt)
{
  if(!override) {
    base->time = time;
    base->command = command;
    base->sensors = sensors;
    base->Update(dt);
    return;
  }
  else {
    //keep existing commands
  }
  RobotController::Update(dt);
}


typedef ManualOverrideController MyController;
inline MyController* MakeController(Robot* robot)
{
  ManualOverrideController* lc=new ManualOverrideController(*robot,MakeDefaultController(robot));
  return lc;
}
inline PolynomialPathController* GetPathController(RobotController* controller)
{
  MyController* mc=dynamic_cast<MyController*>(controller);
  if(!mc) {
    throw PyException("Not using the default manual override controller");
  }
  LoggingController* lc=dynamic_cast<LoggingController*>((RobotController*)mc->base);
  if(!lc) {
    throw PyException("Not using the default robot controller");
  }
  FeedforwardController* ffc=dynamic_cast<FeedforwardController*>((RobotController*)lc->base);
  PolynomialPathController* pc=dynamic_cast<PolynomialPathController*>((RobotController*)ffc->base);
  return pc;
}
inline PolynomialMotionQueue* GetMotionQueue(RobotController* controller)
{
  return GetPathController(controller);
}


void GetMesh(const Geometry::AnyCollisionGeometry3D& geom,TriangleMesh& tmesh)
{
  Assert(geom.type == Geometry::AnyGeometry3D::TriangleMesh);
  const Meshing::TriMesh& mesh = geom.AsTriangleMesh();
  tmesh.indices.resize(mesh.tris.size()*3);
  tmesh.vertices.resize(mesh.verts.size()*3);
  for(size_t i=0;i<mesh.tris.size();i++) {
    tmesh.indices[i*3] = mesh.tris[i].a;
    tmesh.indices[i*3+1] = mesh.tris[i].b;
    tmesh.indices[i*3+2] = mesh.tris[i].c;
  }
  for(size_t i=0;i<mesh.verts.size();i++) {
    mesh.verts[i].get(tmesh.vertices[i*3],tmesh.vertices[i*3+1],tmesh.vertices[i*3+2]);
  }
}

void GetMesh(const TriangleMesh& tmesh,Geometry::AnyCollisionGeometry3D& geom)
{
  Meshing::TriMesh mesh;
  mesh.tris.resize(tmesh.indices.size()/3);
  mesh.verts.resize(tmesh.vertices.size()/3);
  for(size_t i=0;i<mesh.tris.size();i++)
    mesh.tris[i].set(tmesh.indices[i*3],tmesh.indices[i*3+1],tmesh.indices[i*3+2]);
  for(size_t i=0;i<mesh.verts.size();i++)
    mesh.verts[i].set(tmesh.vertices[i*3],tmesh.vertices[i*3+1],tmesh.vertices[i*3+2]);
  geom = mesh;
  geom.ClearCollisionData();
}


void GetPointCloud(const Geometry::AnyCollisionGeometry3D& geom,PointCloud& pc)
{
  Assert(geom.type == Geometry::AnyGeometry3D::PointCloud);
  const Meshing::PointCloud3D& gpc = geom.AsPointCloud();
  pc.vertices.resize(gpc.points.size()*3);
  pc.propertyNames = gpc.propertyNames;
  pc.properties.resize(gpc.points.size()*gpc.propertyNames.size());
  for(size_t i=0;i<gpc.points.size();i++) {
    gpc.points[i].get(pc.vertices[i*3],pc.vertices[i*3+1],pc.vertices[i*3+2]);
    gpc.properties[i].getCopy(&pc.properties[i*gpc.propertyNames.size()]);
  }
  pc.settings = gpc.settings;
}

void GetPointCloud(const PointCloud& pc,Geometry::AnyCollisionGeometry3D& geom)
{
  Meshing::PointCloud3D gpc;
  gpc.points.resize(pc.vertices.size()/3);
  for(size_t i=0;i<gpc.points.size();i++)
    gpc.points[i].set(pc.vertices[i*3],pc.vertices[i*3+1],pc.vertices[i*3+2]);
  gpc.propertyNames = pc.propertyNames;
  if(pc.propertyNames.size() > 0) {
    gpc.properties.resize(pc.properties.size() / pc.propertyNames.size());
    for(size_t i=0;i<gpc.properties.size();i++) {
      gpc.properties[i].resize(pc.propertyNames.size());
      gpc.properties[i].copy(&pc.properties[i*pc.propertyNames.size()]);
    }
  }
  gpc.settings = pc.settings;
  //printf("Copying PointCloud to geometry, %d points\n",(int)gpc.points.size());
  geom = gpc;
  geom.ClearCollisionData();
}

void GeometricPrimitive::setPoint(const double pt[3])
{
  type = "Point";
  properties.resize(3);
  copy(pt,pt+3,properties.begin());
}

void GeometricPrimitive::setSphere(const double c[3],double r)
{
  type = "Sphere";
  properties.resize(4);
  copy(c,c+3,properties.begin());
}

void GeometricPrimitive::setSegment(const double a[3],const double b[3])
{
  type = "Segment";
  properties.resize(6);
  copy(a,a+3,properties.begin());
  copy(b,b+3,properties.begin()+3);
}

void GeometricPrimitive::setAABB(const double bmin[3],const double bmax[3])
{
  type = "AABB";
  properties.resize(6);
  copy(bmin,bmin+3,properties.begin());
  copy(bmax,bmax+3,properties.begin()+3);
}

bool GeometricPrimitive::loadString(const char* str)
{
  vector<string> items = Split(str," \t\n");
  type = items[0];
  properties.resize(items.size()-1);
  for(size_t i=1;i<items.size();i++)
    if(!LexicalCast<double>(items[i],properties[i-1])) {
      fprintf(stderr,"GeometricPrimitive::loadString: could not parse item %d: \"%s\"\n",(int)i,items[i].c_str());
      return false;
    }
  return true;
}

std::string GeometricPrimitive::saveString() const
{
  stringstream ss;
  ss<<type<<" ";
  for(size_t i=0;i<properties.size();i++)
    ss<<properties[i]<<" ";
  return ss.str();
}


Geometry3D::Geometry3D()
  :world(-1),id(-1),geomPtr(NULL)
{
  geomPtr = new SmartPointer<AnyCollisionGeometry3D>();
}

Geometry3D::Geometry3D(const Geometry3D& rhs)
  :world(rhs.world),id(rhs.id),geomPtr(NULL)
{
  SmartPointer<AnyCollisionGeometry3D>* geom = reinterpret_cast<SmartPointer<AnyCollisionGeometry3D>*>(rhs.geomPtr);
  if(*geom != NULL)
    geomPtr = new SmartPointer<AnyCollisionGeometry3D>(*geom);
  else
    geomPtr = new SmartPointer<AnyCollisionGeometry3D>();
}

Geometry3D::Geometry3D(const GeometricPrimitive& rhs)
  :world(-1),id(-1),geomPtr(NULL)
{
  geomPtr = new SmartPointer<AnyCollisionGeometry3D>();
  setGeometricPrimitive(rhs);
}

Geometry3D::Geometry3D(const TriangleMesh& rhs)
  :world(-1),id(-1),geomPtr(NULL)
{
  geomPtr = new SmartPointer<AnyCollisionGeometry3D>();
  setTriangleMesh(rhs);
}

Geometry3D::Geometry3D(const PointCloud& rhs)
  :world(-1),id(-1),geomPtr(NULL)
{
  geomPtr = new SmartPointer<AnyCollisionGeometry3D>();
  setPointCloud(rhs);
}

Geometry3D::~Geometry3D()
{
  free();
  SmartPointer<AnyCollisionGeometry3D>* geom = reinterpret_cast<SmartPointer<AnyCollisionGeometry3D>*>(geomPtr);
  delete geom;
}

const Geometry3D& Geometry3D::operator = (const Geometry3D& rhs)
{
  free();
  world = rhs.world;
  id = rhs.id;
  SmartPointer<AnyCollisionGeometry3D>* geom = reinterpret_cast<SmartPointer<AnyCollisionGeometry3D>*>(geomPtr);
  SmartPointer<AnyCollisionGeometry3D>* geom2 = reinterpret_cast<SmartPointer<AnyCollisionGeometry3D>*>(rhs.geomPtr);
  *geom = *geom2;
  return *this;
} 

bool Geometry3D::isStandalone()
{
  return (world < 0);
}

Geometry3D Geometry3D::clone()
{
  Geometry3D res;
  SmartPointer<AnyCollisionGeometry3D>& geom = *reinterpret_cast<SmartPointer<AnyCollisionGeometry3D>*>(geomPtr);
  SmartPointer<AnyCollisionGeometry3D>& resgeom = *reinterpret_cast<SmartPointer<AnyCollisionGeometry3D>*>(res.geomPtr);
  if(geom != NULL) {
    resgeom = new AnyCollisionGeometry3D(*geom);
  }
  return res;
}

void Geometry3D::set(const Geometry3D& g)
{
  SmartPointer<AnyCollisionGeometry3D>& geom = *reinterpret_cast<SmartPointer<AnyCollisionGeometry3D>*>(geomPtr);
  const SmartPointer<AnyCollisionGeometry3D>& ggeom = *reinterpret_cast<SmartPointer<AnyCollisionGeometry3D>*>(g.geomPtr);
  ManagedGeometry* mgeom = NULL;
  if(!isStandalone()) {
    RobotWorld& world = *worlds[this->world]->world;
    mgeom = &GetManagedGeometry(world,id);
  }
  if(geom == NULL) {
    if(mgeom) {
      geom = mgeom->CreateEmpty();
    }
    else
      geom = new AnyCollisionGeometry3D();
  }
  else
    Assert(&*geom == &*mgeom);
  *geom = *ggeom;
  //geom->ClearCollisionData();
  if(mgeom) {
    //update the display list / cache
    mgeom->OnGeometryChange();
    mgeom->RemoveFromCache();
  }
}

void Geometry3D::free()
{
  SmartPointer<AnyCollisionGeometry3D>* geom = reinterpret_cast<SmartPointer<AnyCollisionGeometry3D>*>(geomPtr);  
  if(isStandalone() && *geom) {
    //printf("Geometry3D(): Freeing standalone geometry\n");
    *geom = NULL;
  }
  world = -1;
  id = -1;

  delete geom;
  geomPtr = new SmartPointer<AnyCollisionGeometry3D>;
}

string Geometry3D::type()
{
  SmartPointer<AnyCollisionGeometry3D>& geom = *reinterpret_cast<SmartPointer<AnyCollisionGeometry3D>*>(geomPtr);
  if(!geom) return "";
  if(geom->Empty()) return "";
  return geom->TypeName();
}

bool Geometry3D::empty()
{
  SmartPointer<AnyCollisionGeometry3D>& geom = *reinterpret_cast<SmartPointer<AnyCollisionGeometry3D>*>(geomPtr);  
  if(!geom) return true;
  if(geom->Empty()) return true;
  return false;
}

TriangleMesh Geometry3D::getTriangleMesh()
{
  SmartPointer<AnyCollisionGeometry3D>& geom = *reinterpret_cast<SmartPointer<AnyCollisionGeometry3D>*>(geomPtr);
  TriangleMesh mesh;
  if(geom) {
    GetMesh(*geom,mesh);
  }
  return mesh;
}


GeometricPrimitive Geometry3D::getGeometricPrimitive()
{
  SmartPointer<AnyCollisionGeometry3D>& geom = *reinterpret_cast<SmartPointer<AnyCollisionGeometry3D>*>(geomPtr);
  if(!geom) return GeometricPrimitive();
  stringstream ss;
  ss<<geom->AsPrimitive();
  GeometricPrimitive prim;
  bool res=prim.loadString(ss.str().c_str());
  if(!res) {
    throw PyException("Internal error, geometric primitive conversion");
  }
  return prim;
}


void Geometry3D::setTriangleMesh(const TriangleMesh& mesh)
{
  SmartPointer<AnyCollisionGeometry3D>& geom = *reinterpret_cast<SmartPointer<AnyCollisionGeometry3D>*>(geomPtr);
  ManagedGeometry* mgeom = NULL;
  if(!isStandalone()) {
    RobotWorld& world = *worlds[this->world]->world;
    mgeom = &GetManagedGeometry(world,id);
  }
  if(geom == NULL) {
    if(mgeom) 
      geom = mgeom->CreateEmpty();
    else
      geom = new AnyCollisionGeometry3D();
  }
  GetMesh(mesh,*geom);
  if(mgeom) {
    //update the display list / cache
    mgeom->OnGeometryChange();
    mgeom->RemoveFromCache();
  }
}

void Geometry3D::setGroup()
{
  SmartPointer<AnyCollisionGeometry3D>& geom = *reinterpret_cast<SmartPointer<AnyCollisionGeometry3D>*>(geomPtr);
  ManagedGeometry* mgeom = NULL;
  if(!isStandalone()) {
    RobotWorld& world = *worlds[this->world]->world;
    mgeom = &GetManagedGeometry(world,id);
  }
  if(geom == NULL) {
    if(mgeom) 
      geom = mgeom->CreateEmpty();
    else
      geom = new AnyCollisionGeometry3D();
  }
  *geom = AnyCollisionGeometry3D(vector<Geometry::AnyGeometry3D>());
  geom->ReinitCollisionData();
}

Geometry3D Geometry3D::getElement(int element)
{
  SmartPointer<AnyCollisionGeometry3D>& geom = *reinterpret_cast<SmartPointer<AnyCollisionGeometry3D>*>(geomPtr);
  if(!geom) 
    throw PyException("Geometry is empty");
  if(geom->type != AnyCollisionGeometry3D::Group)
    throw PyException("Not a group geometry");
  vector<AnyCollisionGeometry3D>& data = geom->GroupCollisionData();
  if(element < 0 || element >= (int)data.size())
    throw PyException("Invalid element specified");
  Geometry3D res;
  SmartPointer<AnyCollisionGeometry3D>& rgeom = *reinterpret_cast<SmartPointer<AnyCollisionGeometry3D>*>(res.geomPtr);
  *rgeom = data[element];
  return res;
}

void Geometry3D::setElement(int element,const Geometry3D& rhs)
{
  SmartPointer<AnyCollisionGeometry3D>& rgeom = *reinterpret_cast<SmartPointer<AnyCollisionGeometry3D>*>(rhs.geomPtr);
  if(rgeom == NULL) 
    throw PyException("Setting an element to an empty geometry?");
  rgeom->InitCollisionData();

  SmartPointer<AnyCollisionGeometry3D>& geom = *reinterpret_cast<SmartPointer<AnyCollisionGeometry3D>*>(geomPtr);
  if(!geom) 
    throw PyException("Geometry is empty");
  if(geom->type != AnyCollisionGeometry3D::Group)
    throw PyException("Not a group geometry");
  vector<AnyGeometry3D>& data = geom->AsGroup();
  if(element < 0 || element > (int)data.size())
    throw PyException("Invalid element specified");
  Assert(rhs.geomPtr != NULL);
  vector<AnyCollisionGeometry3D>& cdata = geom->GroupCollisionData();
  
  if(element == (int)data.size()) {
    data.push_back(*rgeom);
    cdata.push_back(*rgeom);
  }
  else {
    data[element] = *rgeom;
    cdata[element] = *rgeom;
  }
}

int Geometry3D::numElements()
{
  SmartPointer<AnyCollisionGeometry3D>& geom = *reinterpret_cast<SmartPointer<AnyCollisionGeometry3D>*>(geomPtr);
  if(!geom) 
    throw PyException("Geometry is empty");
  if(geom->type != AnyCollisionGeometry3D::Group)
    throw PyException("Not a group geometry");
  vector<AnyGeometry3D>& data = geom->AsGroup();
  return (int)data.size();
}


PointCloud Geometry3D::getPointCloud()
{
  SmartPointer<AnyCollisionGeometry3D>& geom = *reinterpret_cast<SmartPointer<AnyCollisionGeometry3D>*>(geomPtr);
  PointCloud pc;
  if(geom) {
    GetPointCloud(*geom,pc);
  }
  return pc;
}

void Geometry3D::setPointCloud(const PointCloud& pc)
{
  SmartPointer<AnyCollisionGeometry3D>& geom = *reinterpret_cast<SmartPointer<AnyCollisionGeometry3D>*>(geomPtr);
  ManagedGeometry* mgeom = NULL;
  if(!isStandalone()) {
    RobotWorld& world = *worlds[this->world]->world;
    mgeom = &GetManagedGeometry(world,id);
  }
  if(geom == NULL) {
    if(mgeom) {
      geom = mgeom->CreateEmpty();
    }
    else
      geom = new AnyCollisionGeometry3D();
  }
  GetPointCloud(pc,*geom);
  //this is already called
  //geom->ClearCollisionData();
  if(mgeom) {
    //update the display list / cache
    mgeom->OnGeometryChange();
    mgeom->RemoveFromCache();
  }
}

void Geometry3D::setGeometricPrimitive(const GeometricPrimitive& prim)
{
  SmartPointer<AnyCollisionGeometry3D>& geom = *reinterpret_cast<SmartPointer<AnyCollisionGeometry3D>*>(geomPtr);  
  ManagedGeometry* mgeom = NULL;
  if(!isStandalone()) {
    RobotWorld& world = *worlds[this->world]->world;
    mgeom = &GetManagedGeometry(world,id);
  }
  if(geom == NULL) {
    if(mgeom) {
      geom = mgeom->CreateEmpty();
    }
    else
      geom = new AnyCollisionGeometry3D();
  }
  stringstream ss(prim.saveString());
  GeometricPrimitive3D g;
  ss>>g;
  if(!ss) {
    throw PyException("Internal error, can't read geometric primitive?");
  }
  *geom = g;
  geom->ClearCollisionData();
  if(mgeom) {
    //update the display list / cache
    mgeom->OnGeometryChange();
    mgeom->RemoveFromCache();
  }
}


bool Geometry3D::loadFile(const char* fn)
{
  SmartPointer<AnyCollisionGeometry3D>& geom = *reinterpret_cast<SmartPointer<AnyCollisionGeometry3D>*>(geomPtr);
  if(isStandalone()) {
    if(!geom) {
      geom = new AnyCollisionGeometry3D();
    }
    if(!geom->Load(fn)) return false;
    return true;
  }
  else {
    assert(id >= 0);
    //use the manager, this will automatically figure out caching and
    //appearance stuff
    RobotWorld& world = *worlds[this->world]->world;
    ManagedGeometry* mgeom = NULL;
    mgeom = &GetManagedGeometry(world,id);
    if(mgeom->Load(fn)) {
      geom = SmartPointer<Geometry::AnyCollisionGeometry3D>(*mgeom);
      return true;
    }
    return false;
  }
}

bool Geometry3D::attachToStream(const char* protocol,const char* name,const char* type)
{
  SmartPointer<AnyCollisionGeometry3D>& geom = *reinterpret_cast<SmartPointer<AnyCollisionGeometry3D>*>(geomPtr);
  if(0==strcmp(protocol,"ros")) {
    if(0==strcmp(type,""))
      type = "PointCloud";
    if(0 == strcmp(type,"PointCloud")) {
      if(!isStandalone()) {
	RobotWorld& world=*worlds[this->world]->world;
	GetManagedGeometry(world,id).RemoveFromCache();
	return GetManagedGeometry(world,id).Load((string("ros:PointCloud2//")+string(name)).c_str());
      }
      printf("Warning, attaching to a ROS stream without a ManagedGeometry.\n");
      printf("You will not be able to automatically get updates from ROS.\n");
      if(!geom) 
        geom = new AnyCollisionGeometry3D();
      (*geom) = AnyCollisionGeometry3D(Meshing::PointCloud3D());
      return ROSSubscribePointCloud(geom->AsPointCloud(),name);
      //TODO: update ROS, update the appearance every time the point cloud changes
    }
    else {
      throw PyException("Geometry3D::attachToStream: Unsupported type argument");
      return false;
    }
  }
  else {
    throw PyException("Geometry3D::attachToStream: Unsupported protocol argument");
    return false;
  }
}

bool Geometry3D::detachFromStream(const char* protocol,const char* name)
{
  if(0==strcmp(protocol,"ros")) {
    return ROSDetach(name);
  }
  else {
    throw PyException("Geometry3D::detachFromStream: Unsupported protocol argument");
    return false;
  }
}


bool Geometry3D::saveFile(const char* fn)
{
  SmartPointer<AnyCollisionGeometry3D>& geom = *reinterpret_cast<SmartPointer<AnyCollisionGeometry3D>*>(geomPtr);
  if(!geom) return false;
  return geom->Save(fn);
}


void Geometry3D::setCurrentTransform(const double R[9],const double t[3])
{
  SmartPointer<AnyCollisionGeometry3D>& geom = *reinterpret_cast<SmartPointer<AnyCollisionGeometry3D>*>(geomPtr);
  if(!geom) return;
  RigidTransform T;
  T.R.set(R);
  T.t.set(t);
  geom->SetTransform(T);
}

void Geometry3D::getCurrentTransform(double out[9],double out2[3])
{
  RigidTransform T;
  SmartPointer<AnyCollisionGeometry3D>& geom = *reinterpret_cast<SmartPointer<AnyCollisionGeometry3D>*>(geomPtr);
  if(!geom) {
    T.setIdentity();
    return;
  }
  else
    T = geom->GetTransform();
  T.R.get(out);
  T.t.get(out2);
}

void Geometry3D::scale(double s)
{
  scale(s,s,s);
}

void Geometry3D::scale(double sx,double sy,double sz)
{
  Matrix3 R;
  R.setZero();
  R(0,0) = sx;
  R(1,1) = sy;
  R(2,2) = sz;
  const double t[3]={0,0,0};
  transform(R,t);
}

void Geometry3D::rotate(const double R[9])
{
  const double t[3]={0,0,0};
  transform(R,t);
}

void Geometry3D::translate(const double t[3])
{
  Matrix3 R;
  R.setIdentity();
  transform(R,t);
}

void Geometry3D::transform(const double R[9],const double t[3])
{
  SmartPointer<AnyCollisionGeometry3D>& geom = *reinterpret_cast<SmartPointer<AnyCollisionGeometry3D>*>(geomPtr);
  RigidTransform T;
  T.R.set(R);
  T.t.set(t);
  geom->Transform(T);
  geom->ClearCollisionData();

  if(!isStandalone()) {
    //update the display list / cache
    RobotWorld& world=*worlds[this->world]->world;
    ManagedGeometry* mgeom = &GetManagedGeometry(world,id);
    mgeom->OnGeometryChange();
    mgeom->RemoveFromCache();
  }
}

void Geometry3D::setCollisionMargin(double margin)
{
  SmartPointer<AnyCollisionGeometry3D>& geom = *reinterpret_cast<SmartPointer<AnyCollisionGeometry3D>*>(geomPtr);
  if(!geom) return;
  geom->margin = margin;
}

double Geometry3D::getCollisionMargin()
{
  SmartPointer<AnyCollisionGeometry3D>& geom = *reinterpret_cast<SmartPointer<AnyCollisionGeometry3D>*>(geomPtr);
  if(!geom) return 0;
  return geom->margin;
}

void Geometry3D::getBB(double out[3],double out2[3])
{
  SmartPointer<AnyCollisionGeometry3D>& geom = *reinterpret_cast<SmartPointer<AnyCollisionGeometry3D>*>(geomPtr);
  if(!geom) {
    out[0] = out[1] = out[2] = Inf;
    out2[0] = out2[1] = out2[2] = -Inf;
    return;
  }
  AABB3D bb = geom->GetAABB();
  bb.bmin.get(out);
  bb.bmax.get(out2);
}

bool Geometry3D::collides(const Geometry3D& other)
{
  SmartPointer<AnyCollisionGeometry3D>& geom = *reinterpret_cast<SmartPointer<AnyCollisionGeometry3D>*>(geomPtr);
  SmartPointer<AnyCollisionGeometry3D>& geom2 = *reinterpret_cast<SmartPointer<AnyCollisionGeometry3D>*>(other.geomPtr);
  if(!geom || !geom2) return false;
  return geom->Collides(*geom2);
}

bool Geometry3D::withinDistance(const Geometry3D& other,double tol)
{
  SmartPointer<AnyCollisionGeometry3D>& geom = *reinterpret_cast<SmartPointer<AnyCollisionGeometry3D>*>(geomPtr);
  SmartPointer<AnyCollisionGeometry3D>& geom2 = *reinterpret_cast<SmartPointer<AnyCollisionGeometry3D>*>(other.geomPtr);
  if(!geom || !geom2) return false;
  return geom->WithinDistance(*geom2,tol);
}

double Geometry3D::distance(const Geometry3D& other,double relErr,double absErr)
{
  SmartPointer<AnyCollisionGeometry3D>& geom = *reinterpret_cast<SmartPointer<AnyCollisionGeometry3D>*>(geomPtr);
  SmartPointer<AnyCollisionGeometry3D>& geom2 = *reinterpret_cast<SmartPointer<AnyCollisionGeometry3D>*>(other.geomPtr);
  if(!geom || !geom2) return 0;
  AnyCollisionQuery q(*geom,*geom2);
  return q.Distance(relErr,absErr);
}

bool Geometry3D::closestPoint(const double pt[3],double out[3])
{
  SmartPointer<AnyCollisionGeometry3D>& geom = *reinterpret_cast<SmartPointer<AnyCollisionGeometry3D>*>(geomPtr);
  if(!geom) return false;
  Vector3 vout;
  Real d = geom->Distance(Vector3(pt),vout);
  if(IsInf(d)) return false;
  vout.get(out);
  return true;
}

bool Geometry3D::rayCast(const double s[3],const double d[3],double out[3])
{
  SmartPointer<AnyCollisionGeometry3D>& geom = *reinterpret_cast<SmartPointer<AnyCollisionGeometry3D>*>(geomPtr);
  if(!geom) return false;
  Ray3D r;
  r.source.set(s);
  r.direction.set(d);
  Real distance;
  if(geom->RayCast(r,&distance)) {
    Vector3 pt = r.source + r.direction*distance;
    pt.get(out);
    return true;
  }
  return false;
}

//KH: note: pointer gymnastics necessary to allow appearances to refer to temporary appearances as well as references to world, while also
//exposing an opaque pointer in appearance.h
Appearance::Appearance()
  :world(-1),id(-1),appearancePtr(NULL)
{
  appearancePtr = new SmartPointer<GLDraw::GeometryAppearance>;
}

Appearance::Appearance(const Appearance& rhs)
  :world(rhs.world),id(rhs.id),appearancePtr(NULL)
{
  SmartPointer<GLDraw::GeometryAppearance>* geom = reinterpret_cast<SmartPointer<GLDraw::GeometryAppearance>*>(rhs.appearancePtr);
  appearancePtr = new SmartPointer<GLDraw::GeometryAppearance>(*geom);
}

Appearance::~Appearance()
{
  free();
  SmartPointer<GLDraw::GeometryAppearance>* app = reinterpret_cast<SmartPointer<GLDraw::GeometryAppearance>*>(appearancePtr);
  delete app;
}

const Appearance& Appearance::operator = (const Appearance& rhs)
{
  free();
  world = rhs.world;
  id = rhs.id;
  SmartPointer<GLDraw::GeometryAppearance>* geom = reinterpret_cast<SmartPointer<GLDraw::GeometryAppearance>*>(appearancePtr);
  SmartPointer<GLDraw::GeometryAppearance>* geom2 = reinterpret_cast<SmartPointer<GLDraw::GeometryAppearance>*>(rhs.appearancePtr);
  *geom = *geom2;
  return *this;
} 


void Appearance::refresh(bool deep)
{
  SmartPointer<GLDraw::GeometryAppearance>& app = *reinterpret_cast<SmartPointer<GLDraw::GeometryAppearance>*>(appearancePtr);
  if(!app) return;
  if(!isStandalone()) {
    ManagedGeometry& geom = GetManagedGeometry(*worlds[this->world]->world,id);
    if(geom.IsDynamicGeometry()) {
      if(geom.DynamicGeometryUpdate()) return;
      return;
    }
  }
  if(deep && app->geom != NULL) 
    app->Set(*app->geom);
  else
    app->Refresh();
}

bool Appearance::isStandalone()
{
  return (world < 0);
}

Appearance Appearance::clone()
{
  Appearance res;
  SmartPointer<GLDraw::GeometryAppearance>& app = *reinterpret_cast<SmartPointer<GLDraw::GeometryAppearance>*>(appearancePtr);
  SmartPointer<GLDraw::GeometryAppearance>& resapp = *reinterpret_cast<SmartPointer<GLDraw::GeometryAppearance>*>(res.appearancePtr);
  if(app != NULL) {
    resapp = new GLDraw::GeometryAppearance(*app);
  }
  return res;
}

void Appearance::set(const Appearance& g)
{
  SmartPointer<GLDraw::GeometryAppearance>& app = *reinterpret_cast<SmartPointer<GLDraw::GeometryAppearance>*>(appearancePtr);
  SmartPointer<GLDraw::GeometryAppearance>& gapp = *reinterpret_cast<SmartPointer<GLDraw::GeometryAppearance>*>(g.appearancePtr);

  if(!isStandalone()) {
    //need to detach from other geometries that might be sharing this appearance
    RobotWorld& world=*worlds[this->world]->world;
    GetManagedGeometry(world,id).SetUniqueAppearance();
    app = GetManagedGeometry(world,id).Appearance();
  }
  if(app == NULL) {
    app = new GLDraw::GeometryAppearance(*gapp);
  }
  else {
    app->CopyMaterial(*gapp);
  }
}

void Appearance::free()
{
  SmartPointer<GLDraw::GeometryAppearance>* app = reinterpret_cast<SmartPointer<GLDraw::GeometryAppearance>*>(appearancePtr);

  if(isStandalone() && *app) {
    //printf("Appearance(): Freeing standalone appearance for %p\n",this);
    *app = NULL;
  }
  else if(*app)
    //printf("Appearance(): Releasing reference to world appearance %d %d for %p\n",world,id,this);
    ;
    
  world = -1;
  id = -1;
  *app = NULL;
}

void Appearance::setDraw(bool draw)
{
  SmartPointer<GLDraw::GeometryAppearance>& app = *reinterpret_cast<SmartPointer<GLDraw::GeometryAppearance>*>(appearancePtr);
  if(!app) return;
  if(!isStandalone()) {
    RobotWorld& world=*worlds[this->world]->world;
    GetManagedGeometry(world,id).SetUniqueAppearance();
    app = GetManagedGeometry(world,id).Appearance();
  }
  if(draw) {
    app->drawFaces = true;
    app->drawVertices = false;
    app->drawEdges = false;
  }
  else {
    app->drawFaces = false;
    app->drawVertices = false;
    app->drawEdges = false;
  }
}
void Appearance::setDraw(int primitive,bool draw)
{
  SmartPointer<GLDraw::GeometryAppearance>& app = *reinterpret_cast<SmartPointer<GLDraw::GeometryAppearance>*>(appearancePtr);
  if(!app) return;
  if(!isStandalone()) {
    RobotWorld& world=*worlds[this->world]->world;
    GetManagedGeometry(world,id).SetUniqueAppearance();
    app = GetManagedGeometry(world,id).Appearance();
  }
  switch(primitive) {
  case ALL: app->drawFaces = app->drawVertices = app->drawEdges = draw; break;
  case VERTICES: app->drawVertices = draw; break;
  case EDGES: app->drawEdges = draw; break;
  case FACES: app->drawFaces = draw; break;
  }
}

bool Appearance::getDraw()
{
  SmartPointer<GLDraw::GeometryAppearance>& app = *reinterpret_cast<SmartPointer<GLDraw::GeometryAppearance>*>(appearancePtr);
  if(!app) return false;
  return app->drawFaces || app->drawVertices || app->drawEdges;
}

bool Appearance::getDraw(int primitive)
{
  SmartPointer<GLDraw::GeometryAppearance>& app = *reinterpret_cast<SmartPointer<GLDraw::GeometryAppearance>*>(appearancePtr);
  if(!app) return false;
  switch(primitive) {
  case ALL: return app->drawFaces || app->drawVertices || app->drawEdges;
  case VERTICES: return app->drawVertices;
  case EDGES: return app->drawEdges;
  case FACES: return app->drawFaces;
  }
  return false;
}

void Appearance::setColor(float r,float g,float b,float a)
{
  SmartPointer<GLDraw::GeometryAppearance>& app = *reinterpret_cast<SmartPointer<GLDraw::GeometryAppearance>*>(appearancePtr);
  if(!app) return;
  if(!isStandalone()) {
    RobotWorld& world=*worlds[this->world]->world;
    GetManagedGeometry(world,id).SetUniqueAppearance();
    app = GetManagedGeometry(world,id).Appearance();
  }
  app->SetColor(r,g,b,a);
}

void Appearance::setColor(int primitive,float r,float g,float b,float a)
{
  SmartPointer<GLDraw::GeometryAppearance>& app = *reinterpret_cast<SmartPointer<GLDraw::GeometryAppearance>*>(appearancePtr);
  if(!app) return;
  if(!isStandalone()) {
    RobotWorld& world=*worlds[this->world]->world;
    GetManagedGeometry(world,id).SetUniqueAppearance();
    app = GetManagedGeometry(world,id).Appearance();
  }
  switch(primitive) {
  case ALL:
    app->SetColor(r,g,b,a);
    break;
  case VERTICES:
    app->vertexColor.set(r,g,b,a);
    if(!app->vertexColors.empty()) {
      app->vertexColors.clear();
      app->Refresh();
    }
    break;
  case EDGES:
    app->edgeColor.set(r,g,b,a); 
    break;
  case FACES:
    app->faceColor.set(r,g,b,a);
    if(!app->faceColors.empty()) {
      app->faceColors.clear();
      app->Refresh();
    }
    break;
  }
}

void Appearance::getColor(float out[4])
{
  SmartPointer<GLDraw::GeometryAppearance>& app = *reinterpret_cast<SmartPointer<GLDraw::GeometryAppearance>*>(appearancePtr);
  if(!app) throw PyException("Invalid appearance");
  for(int i=0;i<4;i++) out[i] = app->faceColor.rgba[i];
}
void Appearance::getColor(int primitive,float out[4])
{
  SmartPointer<GLDraw::GeometryAppearance>& app = *reinterpret_cast<SmartPointer<GLDraw::GeometryAppearance>*>(appearancePtr);
  if(!app) throw PyException("Invalid appearance");
  GLDraw::GLColor c;
  switch(primitive) {
  case ALL:
  case FACES:
    c = app->faceColor;
    break;
  case VERTICES:
    c = app->vertexColor;
    break;
  case EDGES:
    c = app->edgeColor;
    break;
  default:
    throw PyException("Invalid primitive");
  }
  for(int i=0;i<4;i++) out[i] = c.rgba[i];
}
void Appearance::setColors(int primitive,const std::vector<float>& colors,bool alpha)
{
  FatalError("Not implemented yet");
}
void Appearance::setTexture1D(int w,const char* format,const std::vector<unsigned char>& bytes)
{
  FatalError("Not implemented yet");
}

void Appearance::setTexture2D(int w,int h,const char* format,const std::vector<unsigned char>& bytes)
{
  FatalError("Not implemented yet");
}

void Appearance::setTexcoords(const std::vector<double>& uvs)
{
  FatalError("Not implemented yet");
}

void Appearance::setPointSize(float size)
{
  SmartPointer<GLDraw::GeometryAppearance>& app = *reinterpret_cast<SmartPointer<GLDraw::GeometryAppearance>*>(appearancePtr);
  if(!app) return;
  if(!isStandalone()) {
    RobotWorld& world=*worlds[this->world]->world;
    GetManagedGeometry(world,id).SetUniqueAppearance();
    app = GetManagedGeometry(world,id).Appearance();
  }
  app->vertexSize = size;
}

void Appearance::drawGL()
{
  SmartPointer<GLDraw::GeometryAppearance>& app = *reinterpret_cast<SmartPointer<GLDraw::GeometryAppearance>*>(appearancePtr);
  if(!app) return;
  if(!app->geom) return;
  app->DrawGL();
}

void Appearance::drawWorldGL(Geometry3D& g)
{
  SmartPointer<GLDraw::GeometryAppearance>& app = *reinterpret_cast<SmartPointer<GLDraw::GeometryAppearance>*>(appearancePtr);
  SmartPointer<AnyCollisionGeometry3D>& geom = *reinterpret_cast<SmartPointer<AnyCollisionGeometry3D>*>(g.geomPtr);
  if(!geom) return;
  if(!app) {
    app = new GLDraw::GeometryAppearance();
  }
  if(app->geom) {
    if(app->geom != geom) {
      fprintf(stderr,"Appearance::drawGL(): performance warning, setting to a different geometry\n");
      app->Set(*geom);
    }
  }
  else {
    app->Set(*geom);
  }

  glPushMatrix();
  GLDraw::glMultMatrix(Matrix4(geom->GetTransform()));
  app->DrawGL();
  glPopMatrix();
}

void Appearance::drawGL(Geometry3D& g)
{
  SmartPointer<GLDraw::GeometryAppearance>& app = *reinterpret_cast<SmartPointer<GLDraw::GeometryAppearance>*>(appearancePtr);
  SmartPointer<AnyCollisionGeometry3D>& geom = *reinterpret_cast<SmartPointer<AnyCollisionGeometry3D>*>(g.geomPtr);
  if(!geom) return;
  if(!app) {
    app = new GLDraw::GeometryAppearance();
  }
  if(app->geom) {
    if(app->geom != geom) {
      fprintf(stderr,"Appearance::drawGL(): performance warning, setting to a different geometry\n");
      app->Set(*geom);
    }
  }
  else {
    app->Set(*geom);
  }

  app->DrawGL();
}




void copy(const Vector& vec,vector<double>& v)
{
  v.resize(vec.n);
  for(int i=0;i<vec.n;i++)
    v[i]=vec(i);
}

void copy(const vector<double>& vec,Vector& v)
{
  v.resize(vec.size());
  for(size_t i=0;i<vec.size();i++)
    v(i)=vec[i];
}


void copy(const Matrix& mat,vector<double>& v)
{
  v.resize(mat.m*mat.n);
  int k=0;
  for(int i=0;i<mat.m;i++)
    for(int j=0;j<mat.m;j++)
      v[k++] = mat(i,j);
}

void copy(const Matrix& mat,vector<vector<double> >& v)
{
  v.resize(mat.m);
  for(int i=0;i<mat.m;i++) {
    v[i].resize(mat.n);
    for(int j=0;j<mat.n;j++)
      v[i][j] = mat(i,j);
  }
}

void TriangleMesh::translate(const double t[3])
{
  for(size_t i=0;i<vertices.size();i+=3) {
    vertices[i] += t[0];
    vertices[i+1] += t[1];
    vertices[i+2] += t[2];
  }
}

void TriangleMesh::transform(const double R[9],const double t[3])
{
  RigidTransform T;
  T.R.set(R);
  T.t.set(t);
  for(size_t i=0;i<vertices.size();i+=3) {
    Vector3 v(vertices[i],vertices[i+1],vertices[i+2]);
    v = T*v;
    v.get(vertices[i],vertices[i+1],vertices[i+2]);
  }
}

int PointCloud::numPoints() const { return vertices.size()/3; }
int PointCloud::numProperties() const { return propertyNames.size(); }
void PointCloud::setPoints(int num,const vector<double>& plist)
{
  vertices.resize(num*3);
  assert(plist.size() >= num+3);
  copy(plist.begin(),plist.begin()+num*3,&vertices[0]);
  properties.resize(num*propertyNames.size());
  fill(properties.begin(),properties.end(),0.0);
}

int PointCloud::addPoint(const double p[3])
{
  int ofs = (int)vertices.size();

  vertices.push_back(p[0]);
  vertices.push_back(p[1]);
  vertices.push_back(p[2]);
  properties.resize(properties.size()+propertyNames.size(),0.0);
  return ofs/3;
}

void PointCloud::setPoint(int index,const double p[3])
{
  if(index < 0 || index*3 >= (int)vertices.size())
    throw PyException("Invalid point index");  
  vertices[index*3] = p[0];
  vertices[index*3+1] = p[1];
  vertices[index*3+2] = p[2];
}

void PointCloud::getPoint(int index,double out[3]) const
{
  if(index < 0 || index*3 >= (int)vertices.size())
    throw PyException("Invalid point index");  
  out[0] = vertices[index*3];
  out[1] = vertices[index*3+1];
  out[2] = vertices[index*3+2];
}

void PointCloud::addProperty(const std::string& pname)
{
  int n = numPoints();
  vector<double> values(n,0.0);
  addProperty(pname,values);
}

void PointCloud::addProperty(const std::string& pname,const std::vector<double> & values)
{
  int n = numPoints();
  if(values.size() != n) {
    throw PyException("Invalid size of properties list, must have size #points");
  }
  assert(values.size() == n);
  size_t m=propertyNames.size();
  assert(properties.size() == n*m);
  propertyNames.push_back(pname);
  vector<double> newprops(n*(m+1));
  for(int i=0;i<n;i++) {
    assert ((i+1)*m < (int)properties.size()); 
    assert (i*(m+1) + m < (int)newprops.size()); 
    std::copy(properties.begin()+i*m,properties.begin()+(i+1)*m,newprops.begin()+i*(m+1));
    newprops[i*(m+1) + m] = values[i];
  }
  std::swap(newprops,properties);
  assert(properties.size() == (n*(m+1)));
}

void PointCloud::setProperties(const vector<double>& vproperties)
{
  int n = numPoints();
  size_t m=propertyNames.size();
  if(vproperties.size() < n*m) {
    throw PyException("Invalid size of properties list, must have size at least #points * #properties");
  }
  assert(properties.size() == n*m);
  copy(vproperties.begin(),vproperties.begin()+m*n,properties.begin());
}

void PointCloud::setProperties(int pindex,const vector<double>& vproperties)
{
  if(pindex < 0 || pindex >= (int)propertyNames.size())
    throw PyException("Invalid property index"); 
  int n = numPoints();
  assert((int)vproperties.size() >= n);
  for(int i=0;i<n;i++)
    properties[i*propertyNames.size()+pindex] = vproperties[i];
}

void PointCloud::setProperty(int index,int pindex,double value)
{
  if(index < 0 || index*3 >= (int)vertices.size())
    throw PyException("Invalid point index");  
  if(pindex < 0 || pindex >= (int)propertyNames.size())
    throw PyException("Invalid property index");  
  properties[index*propertyNames.size()+pindex] = value;
}

void PointCloud::setProperty(int index,const std::string& pname,double value)
{
  int pindex = -1;
  for(size_t i=0;i<propertyNames.size();i++)
    if(propertyNames[i] == pname) {
      pindex = (int)i;
      break;
    }
  if(pindex < 0)
    throw PyException("Invalid property name");  
  setProperty(index,pindex,value);
}

double PointCloud::getProperty(int index,int pindex) const
{
  if(index < 0 || index*3 >= (int)vertices.size())
    throw PyException("Invalid point index");  
  if(pindex < 0 || pindex >= (int)propertyNames.size())
    throw PyException("Invalid property index");  
  return properties[index*propertyNames.size()+pindex];
}

double PointCloud::getProperty(int index,const std::string& pname) const
{
  int pindex = -1;
  for(size_t i=0;i<propertyNames.size();i++)
    if(propertyNames[i] == pname) {
      pindex = (int)i;
      break;
    }
  if(pindex < 0)
    throw PyException("Invalid property name");  
  return getProperty(index,pindex);
}

void PointCloud::join(const PointCloud& pc)
{
  if(propertyNames != pc.propertyNames) 
    throw PyException("PointCloud::join can't join two PCs with dissimilar property names");
  vertices.insert(vertices.end(),pc.vertices.begin(),pc.vertices.end());
  properties.insert(properties.end(),pc.properties.begin(),pc.properties.end());
}

void PointCloud::setSetting(const std::string& key,const std::string& value)
{
  settings[key] = value;
}

std::string PointCloud::getSetting(const std::string& key) const
{
  if(settings.count(key) == 0)
    throw PyException("PointCloud::getSetting(): key does not exist in settings map");
  return settings.find(key)->second;
}

void PointCloud::translate(const double t[3])
{
  for(size_t i=0;i<vertices.size();i+=3) {
    vertices[i] += t[0];
    vertices[i+1] += t[1];
    vertices[i+2] += t[2];
  }
}

void PointCloud::transform(const double R[9],const double t[3])
{
  RigidTransform T;
  T.R.set(R);
  T.t.set(t);
  for(size_t i=0;i<vertices.size();i+=3) {
    Vector3 v(vertices[i],vertices[i+1],vertices[i+2]);
    v = T*v;
    v.get(vertices[i],vertices[i+1],vertices[i+2]);
  }
}
















/***************************  ROBOT / WORLD MODELING CODE ***************************************/

WorldModel::WorldModel()
{
  index = createWorld();
}

/*
WorldModel::WorldModel(int _index)
{
  index = _index;
  refWorld(index);
}
*/

WorldModel::WorldModel(const WorldModel& w)
{
  index = w.index;
  refWorld(index);
}

WorldModel::WorldModel(void* ptrRobotWorld)
{
  index = createWorld((RobotWorld*)ptrRobotWorld);
}


const WorldModel& WorldModel::operator = (const WorldModel& w)
{
  if(index >= 0) 
    derefWorld(index);
  index = w.index;
  refWorld(index);
  return *this;
}

WorldModel WorldModel::copy()
{
  WorldModel res;
  RobotWorld& myworld = *worlds[index]->world;
  RobotWorld& otherworld = *worlds[res.index]->world;
  otherworld = myworld;
  //world occupants -- copy everything but geometry
  for(size_t i=0;i<otherworld.robots.size();i++) {
    otherworld.robots[i] = new Robot;
    *otherworld.robots[i] = *myworld.robots[i];
    otherworld.robotViews[i].robot = otherworld.robots[i];
  }
  for(size_t i=0;i<otherworld.terrains.size();i++) {
    otherworld.terrains[i] = new Terrain;
    *otherworld.terrains[i] = *myworld.terrains[i];
  }
  for(size_t i=0;i<otherworld.rigidObjects.size();i++) {
    otherworld.rigidObjects[i] = new RigidObject;
    *otherworld.rigidObjects[i] = *myworld.rigidObjects[i];
  }
  return res;
}

WorldModel::~WorldModel()
{
  if(index >= 0) {
    derefWorld(index);
    index = -1;
  }
}

bool WorldModel::loadFile(const char* fn)
{
  return readFile(fn);
}

bool WorldModel::saveFile(const char* fn,const char* elementPath)
{
  RobotWorld& world = *worlds[index]->world;
  return world.SaveXML(fn,elementPath);
}

bool WorldModel::readFile(const char* fn)
{
  RobotWorld& world = *worlds[index]->world;

  const char* ext=FileExtension(fn);
  if(0==strcmp(ext,"rob") || 0==strcmp(ext,"urdf")) {
    if(world.LoadRobot(fn)<0) {
      printf("Error loading robot file %s\n",fn);
      return false;
    }
    if(gEnableCollisionInitialization) 
      world.robots.back()->InitCollisions();
    world.robots.back()->UpdateGeometry();
  }
  else if(0==strcmp(ext,"env") || 0==strcmp(ext,"tri") || 0==strcmp(ext,"pcd")) {
    if(world.LoadTerrain(fn)<0) {
      printf("Error loading terrain file %s\n",fn);
      return false;
    }
    if(gEnableCollisionInitialization) world.terrains.back()->InitCollisions();
  }
  else if(0==strcmp(ext,"obj")) {
    if(world.LoadRigidObject(fn)<0) {
      printf("Error loading rigid object file %s\n",fn);
      return false;
    }
    if(gEnableCollisionInitialization) 
      world.rigidObjects.back()->InitCollisions();
    world.rigidObjects.back()->UpdateGeometry();
  }
  else if(0==strcmp(ext,"xml")) {
    /*
    char* path = new char[strlen(fn)+1];
    GetFilePath(fn,path);
    char* oldwd = new char[1024];
    char* res=getcwd(oldwd,1024);
    Assert(res != NULL);
    if(strlen(path) != 0) {
      chdir(path);
    }
    */
    bool result = false;
    //if(worlds[index]->xmlWorld.Load(GetFileName(fn))) {
    if(worlds[index]->xmlWorld.Load(fn)) {
      if(worlds[index]->xmlWorld.GetWorld(world)) {
    result = true;
      }
    }
    /*
    chdir(oldwd);
    delete [] oldwd;
    delete [] path;
    */
    if(!result) {
      printf("Error opening or parsing world file %s\n",fn);
      return false;
    }
    if(gEnableCollisionInitialization) 
      world.InitCollisions();
    world.UpdateGeometry();
    return true;
  }
  else {
    printf("Unknown file extension %s on file %s\n",ext,fn);
    return false;
  }
  return true;
}

int WorldModel::numRobots()
{
  RobotWorld& world = *worlds[index]->world;
  return world.robots.size();
}

int WorldModel::numRobotLinks(int robot)
{
  RobotWorld& world = *worlds[index]->world;
  return world.robots[robot]->links.size();
}

int WorldModel::numRigidObjects()
{
  RobotWorld& world = *worlds[index]->world;
  return world.rigidObjects.size();
}

int WorldModel::numTerrains()
{
  RobotWorld& world = *worlds[index]->world;
  return world.terrains.size();
}

int WorldModel::numIDs()
{
  RobotWorld& world = *worlds[index]->world;
  return world.NumIDs();
}

RobotModel WorldModel::robot(int robot)
{
  if(robot < 0  || robot >= (int)worlds[index]->world->robots.size())
    throw PyException("Invalid robot index");
  RobotModel r;
  r.world = index;
  r.index = robot;
  r.robot = worlds[index]->world->robots[robot];
  return r;
}

RobotModel WorldModel::robot(const char* robot)
{
  RobotWorld& world = *worlds[index]->world;
  RobotModel r;
  r.world = index;
  for(size_t i=0;i<world.robots.size();i++)
    if(world.robots[i]->name == robot) {
      r.index = (int)i;
      r.robot = world.robots[i];
      return r;
    }
  throw PyException("Invalid robot name");
  return r;
}

RobotModelLink WorldModel::robotLink(int robot,int link)
{
  if(robot < 0  || robot >= (int)worlds[index]->world->robots.size())
    throw PyException("Invalid robot index");
  RobotModelLink r;
  r.world = index;
  r.robotIndex = robot;
  r.robotPtr = worlds[index]->world->robots[robot];
  r.index = link;
  return r;
}

RobotModelLink WorldModel::robotLink(const char* robotname,const char* link)
{
  RobotModelLink r;
  RobotModel rob=robot(robotname);
  r.world = index;
  r.robotIndex = rob.index;
  r.robotPtr = rob.robot;
  if(rob.index < 0) 
    return r;
  r.index = -1;
  for(size_t i=0;i<rob.robot->links.size();i++)
    if(rob.robot->linkNames[i] == link) {
      r.index = (int)i;
      return r;
    }
  throw PyException("Invalid link name");
  return r;
}

RigidObjectModel WorldModel::rigidObject(int object)
{
  if(object < 0  || object >= (int)worlds[index]->world->rigidObjects.size())
    throw PyException("Invalid rigid object index");
  RigidObjectModel obj;
  obj.world = index;
  obj.index = object;
  obj.object = worlds[index]->world->rigidObjects[object];
  return obj;
}

RigidObjectModel WorldModel::rigidObject(const char* object)
{
  RobotWorld& world = *worlds[index]->world;
  RigidObjectModel obj;
  obj.world = index;
  for(size_t i=0;i<world.rigidObjects.size();i++)
    if(world.rigidObjects[i]->name == object) {
      obj.index = (int)i;
      obj.object = world.rigidObjects[i];
      return obj;
    }
  throw PyException("Invalid rigid object name");
  return obj;
}

TerrainModel WorldModel::terrain(int terrain)
{
  if(terrain < 0  || terrain >= (int)worlds[index]->world->terrains.size())
    throw PyException("Invalid terrain index");

  TerrainModel t;
  t.world = index;
  t.index = terrain;
  t.terrain = worlds[index]->world->terrains[terrain];
  return t;
}

TerrainModel WorldModel::terrain(const char* terrain)
{
  TerrainModel t;
  t.world = index;
  RobotWorld& world = *worlds[index]->world;
  for(size_t i=0;i<world.terrains.size();i++)
    if(world.terrains[i]->name == terrain) {
      t.index = (int)i;
      t.terrain = world.terrains[i];
      return t;
    }
  return t;
}

RobotModel WorldModel::makeRobot(const char* name)
{
  RobotWorld& world = *worlds[index]->world;
  RobotModel robot;
  robot.world = index;
  robot.index = (int)world.robots.size();
  world.AddRobot(name,new Robot());
  robot.robot = world.robots.back();
  return robot;
}

RigidObjectModel WorldModel::makeRigidObject(const char* name)
{
  RobotWorld& world = *worlds[index]->world;
  RigidObjectModel object;
  object.world = index;
  object.index = (int)world.rigidObjects.size();
  world.AddRigidObject(name,new RigidObject());
  object.object = world.rigidObjects.back();
  object.object->geometry.CreateEmpty();
  return object;
}

TerrainModel WorldModel::makeTerrain(const char* name)
{
  RobotWorld& world = *worlds[index]->world;
  TerrainModel terrain;
  terrain.world = index;
  terrain.index = world.terrains.size();
  world.AddTerrain(name,new Terrain());
  terrain.terrain = world.terrains.back();
  terrain.terrain->geometry.CreateEmpty();
  return terrain;
}

RobotModel WorldModel::loadRobot(const char* fn)
{
  RobotWorld& world = *worlds[index]->world;
  int oindex=world.LoadRobot(fn);
  if(oindex < 0) return RobotModel();
  RobotModel robot;
  robot.world = index;
  robot.index = oindex;
  robot.robot = world.robots.back();
  if(gEnableCollisionInitialization) 
    world.robots.back()->InitCollisions();
  world.robots.back()->UpdateGeometry();
  return robot;
}

RigidObjectModel WorldModel::loadRigidObject(const char* fn)
{
  RobotWorld& world = *worlds[index]->world;
  int oindex=world.LoadRigidObject(fn);
  if(oindex < 0) return RigidObjectModel();
  RigidObjectModel obj;
  obj.world = index;
  obj.index = oindex;
  obj.object = world.rigidObjects.back();
  if(gEnableCollisionInitialization) 
    world.rigidObjects.back()->InitCollisions();
  world.rigidObjects.back()->UpdateGeometry();
  return obj;
}

TerrainModel WorldModel::loadTerrain(const char* fn)
{
  RobotWorld& world = *worlds[index]->world;
  int oindex=world.LoadTerrain(fn);
  if(oindex < 0) return TerrainModel();
  TerrainModel obj;
  obj.world = index;
  obj.index = oindex;
  obj.terrain = world.terrains.back();
  if(gEnableCollisionInitialization) world.terrains.back()->InitCollisions();
  return obj;
}

int WorldModel::loadElement(const char* fn)
{
  RobotWorld& world = *worlds[index]->world;
  int id = world.LoadElement(fn);
  return id;
}

RobotModel WorldModel::add(const char* name,const RobotModel& robot)
{
  if(robot.robot == NULL)
    throw PyException("add(RobotModel): robot refers to NULL object");
  RobotWorld& world = *worlds[index]->world;
  world.robots.push_back(new Robot);
  *world.robots.back() = *robot.robot;
  return this->robot((int)world.robots.size()-1);
}

RigidObjectModel WorldModel::add(const char* name,const RigidObjectModel& obj)
{
  if(obj.object == NULL)
    throw PyException("add(RigidObjectModel): obj refers to NULL object");
  RobotWorld& world = *worlds[index]->world;
  world.rigidObjects.push_back(new RigidObject);
  *world.rigidObjects.back() = *obj.object;
  return this->rigidObject((int)world.rigidObjects.size()-1);
}
 
TerrainModel WorldModel::add(const char* name,const TerrainModel& terrain)
{
  if(terrain.terrain == NULL)
    throw PyException("add(TerrianModel): terrain refers to NULL object");
  RobotWorld& world = *worlds[index]->world;
  world.terrains.push_back(new Terrain);
  *world.terrains.back() = *terrain.terrain;
  return this->terrain((int)world.terrains.size()-1);
}

void WorldModel::remove(const RobotModel& obj)
{
  if(obj.world != index) 
    throw PyException("Robot does not belong to this world");
  RobotWorld& world = *worlds[index]->world;
  world.robots.erase(world.robots.begin()+obj.index);
}

void WorldModel::remove(const RigidObjectModel& obj)
{
  if(obj.world != index) 
    throw PyException("Rigid object does not belong to this world");
  RobotWorld& world = *worlds[index]->world;
  world.rigidObjects.erase(world.rigidObjects.begin()+obj.index);
}

void WorldModel::remove(const TerrainModel& obj)
{
  if(obj.world != index) 
    throw PyException("Rigid object does not belong to this world");
  RobotWorld& world = *worlds[index]->world;
  world.terrains.erase(world.terrains.begin()+obj.index);
}


void WorldModel::drawGL()
{
  RobotWorld& world = *worlds[index]->world;
  world.DrawGL();
}

void WorldModel::enableGeometryLoading(bool enabled)
{
  Robot::disableGeometryLoading = !enabled;
}

void WorldModel::enableInitCollisions(bool enabled)
{
  gEnableCollisionInitialization = !enabled;
  if(enabled) {
    worlds[index]->world->InitCollisions();
    worlds[index]->world->UpdateGeometry();
  }
}


std::string WorldModel::getName(int id)
{
  RobotWorld& world = *worlds[index]->world;
  return world.GetName(id);
}

Geometry3D WorldModel::geometry(int id)
{
  RobotWorld& world = *worlds[index]->world;
  if(world.IsTerrain(id)>=0 || world.IsRigidObject(id)>=0 || world.IsRobotLink(id).first>=0) {
    Geometry3D geom;
    geom.world = index;
    geom.id = id;
    *reinterpret_cast<SmartPointer<AnyCollisionGeometry3D>*>(geom.geomPtr) = world.GetGeometry(id);
    return geom;
  }
  Geometry3D geom;
  geom.world = -1;
  geom.id = -1;
  return geom;
}

Appearance WorldModel::appearance(int id)
{
  RobotWorld& world = *worlds[index]->world;
  if(world.IsTerrain(id)>=0 || world.IsRigidObject(id)>=0 || world.IsRobotLink(id).first>=0) {
    Appearance geom;
    geom.world = index;
    geom.id = id;
    *reinterpret_cast<SmartPointer<GLDraw::GeometryAppearance>*>(geom.appearancePtr) = world.GetAppearance(id);
    return geom;
  }
  Appearance geom;
  geom.world = -1;
  geom.id = -1;
  return geom;
}



RobotModelLink::RobotModelLink()
  :world(-1),robotIndex(-1),robotPtr(NULL),index(-1)
{}

RobotModel RobotModelLink::robot()
{
  RobotModel r;
  r.world = world;
  r.index = robotIndex;
  r.robot = robotPtr;
  return r;
}

const char* RobotModelLink::getName() const
{
  if(index < 0) return "";
  return robotPtr->linkNames[index].c_str();
}

void RobotModelLink::setName(const char* name)
{
  if(index < 0) {
    throw PyException("Cannot set the name of an empty link");
  }
  robotPtr->linkNames[index] = name;
}

int RobotModelLink::getIndex()
{
  return index;
}

int RobotModelLink::getParent()
{
  return robotPtr->parents[index];
}

RobotModelLink RobotModelLink::parent()
{
  if(robotPtr->parents[index] < 0) return RobotModelLink();
  else {
    RobotModelLink res;
    res.world = world;
    res.robotIndex = robotIndex;
    res.robotPtr = robotPtr;
    res.index = robotPtr->parents[index];
    return res;
  }
}

void RobotModelLink::setParent(int p)
{
  if(p < 0 || p >= (int)robotPtr->links.size())
    throw PyException("Invalid parent index");

  //TODO: check for circular references
  robotPtr->parents[index] = p;
}

void RobotModelLink::setParent(const RobotModelLink& link)
{
  if(link.robotPtr == NULL)
    setParent(-1);
  else {
    if(link.robotPtr != robotPtr)
      throw PyException("Can't set a link to have a parent on a different robot");
    setParent(link.index);
  }
}

int RobotModelLink::getID() const
{
  RobotWorld& world = *worlds[this->world]->world;
  return world.RobotLinkID(robotIndex,index);
}

Geometry3D RobotModelLink::geometry()
{
  Geometry3D res;
  res.world = world;
  res.id = getID();
  assert(res.id >= 0);
  *reinterpret_cast<SmartPointer<AnyCollisionGeometry3D>*>(res.geomPtr) = worlds[world]->world->GetGeometry(res.id); 
  return res;
}

Appearance RobotModelLink::appearance()
{
  Appearance res;
  res.world = world;
  res.id = getID();
  assert(res.id >= 0);
  *reinterpret_cast<SmartPointer<GLDraw::GeometryAppearance>*>(res.appearancePtr) = worlds[world]->world->GetAppearance(res.id);
  return res;
}

Mass RobotModelLink::getMass()
{
  Mass mass;
  const RobotLink3D& link=robotPtr->links[index];
  mass.mass=link.mass;
  mass.com.resize(3);
  mass.inertia.resize(9);
  link.com.get(&mass.com[0]);
  link.inertia.get(&mass.inertia[0]);
  return mass;
}

void RobotModelLink::setMass(const Mass& mass)
{
  if(mass.com.size()!=3) {
    throw PyException("Mass com does not have length 3");
  }
  if(mass.inertia.size()!=9 && mass.inertia.size()!=3) {
    throw PyException("Mass inertia does not have length 3 or 9");
  }
  Assert(mass.com.size()==3);
  RobotLink3D& link=robotPtr->links[index];
  link.mass=mass.mass;
  link.com.set(&mass.com[0]);
  if(mass.inertia.size()==3) {
    link.inertia.setZero();
    link.inertia(0,0) = mass.inertia[0];
    link.inertia(1,1) = mass.inertia[1];
    link.inertia(2,2) = mass.inertia[2];
  }
  else {
    link.inertia.set(&mass.inertia[0]);
  }
}

void RobotModelLink::getWorldPosition(const double plocal[3],double pworld[3])
{
  RobotLink3D& link=robotPtr->links[index];
  (link.T_World*Vector3(plocal)).get(pworld);
}

void RobotModelLink::getWorldDirection(const double vlocal[3],double vworld[3])
{
  RobotLink3D& link=robotPtr->links[index];
  (link.T_World.R*Vector3(vlocal)).get(vworld);
}

void RobotModelLink::getLocalPosition(const double pworld[3],double plocal[3])
{
  RobotLink3D& link=robotPtr->links[index];
  Vector3 temp;
  link.T_World.mulInverse(Vector3(pworld),temp);
  temp.get(plocal);
}

void RobotModelLink::getLocalDirection(const double vworld[3],double vlocal[3])
{
  RobotLink3D& link=robotPtr->links[index];
  Vector3 temp;
  link.T_World.R.mulTranspose(Vector3(vworld),temp);
  temp.get(vlocal);
}


void RobotModelLink::getTransform(double R[9],double t[3])
{
  const RobotLink3D& link=robotPtr->links[index];
  link.T_World.R.get(R);
  link.T_World.t.get(t);
}

void RobotModelLink::setTransform(const double R[9],const double t[3])
{
  RobotLink3D& link=robotPtr->links[index];
  link.T_World.R.set(R);
  link.T_World.t.set(t);
  robotPtr->geometry[index]->SetTransform(link.T_World);
}

void RobotModelLink::getParentTransform(double R[9],double t[3])
{
  const RobotLink3D& link=robotPtr->links[index];
  link.T0_Parent.R.get(R);
  link.T0_Parent.t.get(t);
}

void RobotModelLink::setParentTransform(const double R[9],const double t[3])
{
  RobotLink3D& link=robotPtr->links[index];
  link.T0_Parent.R.set(R);
  link.T0_Parent.t.set(t);
}

void RobotModelLink::getAxis(double axis[3])
{
  const RobotLink3D& link=robotPtr->links[index];
  link.w.get(axis);
}

void RobotModelLink::setAxis(const double axis[3])
{
  RobotLink3D& link=robotPtr->links[index];
  link.w.set(axis);
}

void RobotModelLink::getJacobian(const double p[3],vector<vector<double> >& J)
{
  Matrix Jmat;
  robotPtr->GetFullJacobian(Vector3(p),index,Jmat);
  copy(Jmat,J);
}

void RobotModelLink::getPositionJacobian(const double p[3],vector<vector<double> >& J)
{
  Matrix Jmat;
  robotPtr->GetPositionJacobian(Vector3(p),index,Jmat);
  copy(Jmat,J);
}

void RobotModelLink::getOrientationJacobian(vector<vector<double> >& J)
{
  Matrix Jmat;
  Jmat.resize(3,robotPtr->links.size(),Zero);
  int j=index;
  while(j!=-1) {
    Vector3 w;
    robotPtr->GetOrientationJacobian(index,j,w);
    Jmat(0,j)=w.x; Jmat(1,j)=w.y; Jmat(2,j)=w.z;
    j=robotPtr->parents[j];
  }
  copy(Jmat,J);
}

void RobotModelLink::getVelocity(double out[3])
{
  Vector3 v;
  robotPtr->GetWorldVelocity(Vector3(Zero),index,robotPtr->dq,v);
  v.get(out);
}

void RobotModelLink::getAngularVelocity(double out[3])
{
  Vector3 v;
  robotPtr->GetWorldAngularVelocity(index,robotPtr->dq,v);
  v.get(out);
}

void RobotModelLink::getPointVelocity(const double plocal[3],double out[3])
{
  Vector3 v;
  robotPtr->GetWorldVelocity(Vector3(plocal),index,robotPtr->dq,v);
  v.get(out);
}

void RobotModelLink::drawLocalGL(bool keepAppearance)
{
  RobotWorld& world = *worlds[this->world]->world;
  if(keepAppearance) {
    world.robotViews[robotIndex].DrawLink_Local(index);
  }
  else
    world.robots[robotIndex]->DrawLinkGL(index);
}

void RobotModelLink::drawWorldGL(bool keepAppearance)
{
  glMatrixMode(GL_MODELVIEW);
  glPushMatrix();
  GLDraw::glMultMatrix(Matrix4(robotPtr->links[index].T_World));
  drawLocalGL(keepAppearance);
  glPopMatrix();
}

RobotModelDriver::RobotModelDriver()
  :world(-1),robotIndex(-1),robotPtr(NULL),index(-1)
{}

RobotModel RobotModelDriver::robot()
{
  RobotModel r;
  r.world = world;
  r.index = robotIndex;
  r.robot = robotPtr;
  return r;
}

const char* RobotModelDriver::getName() const
{
  if(index < 0) return "";
  return robotPtr->driverNames[index].c_str();
}

/*
void RobotModelDriver::setName(const char* name)
{
  if(index < 0) {
    throw PyException("Cannot set the name of an empty driver");
  }
  robotPtr->driverNames[index] = name;
}
*/


const char* RobotModelDriver::getType()
{
  if(index < 0) return "";
  switch(robotPtr->drivers[index].type) {
  case RobotJointDriver::Normal: return "normal";
  case RobotJointDriver::Affine: return "affine";
  case RobotJointDriver::Translation: return "translation";
  case RobotJointDriver::Rotation: return "rotation";
  case RobotJointDriver::Custom: return "custom";
  default: return "error";
  }
}
int RobotModelDriver::getAffectedLink()
{
  if(index < 0) return -1;
  return robotPtr->drivers[index].linkIndices[0];
}

void RobotModelDriver::getAffectedLinks(std::vector<int>& links)
{
  if(index < 0) links.resize(0); 
  else links = robotPtr->drivers[index].linkIndices;
}

void RobotModelDriver::getAffineCoeffs(std::vector<double>& scale,std::vector<double>& offset)
{
  if(index < 0) {
    scale.resize(0);
    offset.resize(0);
  }
  else {
    scale = robotPtr->drivers[index].affScaling;
    offset = robotPtr->drivers[index].affOffset;
  }
}

void RobotModelDriver::setValue(double val)
{
  robotPtr->SetDriverValue(index,val);
}

double RobotModelDriver::getValue()
{
  return robotPtr->GetDriverValue(index);
}
void RobotModelDriver::setVelocity(double val)
{
  robotPtr->SetDriverVelocity(index,val);
}

double RobotModelDriver::getVelocity()
{
  return robotPtr->GetDriverVelocity(index);
}




RobotModel::RobotModel()
  :world(-1),index(-1),robot(NULL)
{}

const char* RobotModel::getName() const
{
  RobotWorld& world = *worlds[this->world]->world;
  return world.robots[index]->name.c_str();
}

void RobotModel::setName(const char* name)
{
  if(index < 0) {
    throw PyException("Cannot set the name of an empty robot");
  }
  RobotWorld& world = *worlds[this->world]->world;
  world.robots[index]->name = name;
}


int RobotModel::getID() const
{
  RobotWorld& world = *worlds[this->world]->world;
  return world.RobotID(index);
}

int RobotModel::numLinks()
{
  return robot->links.size();
}

RobotModelLink RobotModel::link(int linkindex)
{
  RobotModelLink link;
  link.world = world;
  link.robotIndex = index;
  link.robotPtr = robot;
  link.index = linkindex;
  return link;
}

RobotModelLink RobotModel::link(const char* name)
{
  string sname(name);
  for(size_t i=0;i<robot->linkNames.size();i++)
    if(sname == robot->linkNames[i]) {
      return link((int)i);
    }
  RobotModelLink link;
  link.world = this->world;
  link.robotPtr = robot;
  link.robotIndex = index;
  link.index = -1;
  return link;
}


int RobotModel::numDrivers()
{
  if(index < 0) return -1;
  return robot->drivers.size();
}

RobotModelDriver RobotModel::driver(int driverindex)
{
  RobotModelDriver link;
  link.world = world;
  link.robotIndex = index;
  link.robotPtr = robot;
  link.index = driverindex;
  return link;
}

RobotModelDriver RobotModel::driver(const char* name)
{
  string sname(name);
  for(size_t i=0;i<robot->driverNames.size();i++)
    if(sname == robot->driverNames[i]) {
      return driver((int)i);
    }
  RobotModelDriver link;
  link.world = this->world;
  link.robotPtr = robot;
  link.robotIndex = index;
  link.index = -1;
  return link;
}


void RobotModel::getConfig(vector<double>& q)
{
  q.resize(robot->q.n);
  robot->q.getCopy(&q[0]);
}

void RobotModel::getVelocity(vector<double>& dq)
{
  dq.resize(robot->dq.n);
  robot->dq.getCopy(&dq[0]);
}

void RobotModel::setConfig(const vector<double>& q)
{
  if(robot->links.size() != q.size()) {
    throw PyException("Invalid size of configuration");
  }
  robot->q.copy(&q[0]);
  robot->UpdateFrames();
  robot->UpdateGeometry();
}

void RobotModel::setVelocity(const vector<double>& dq)
{
  if(robot->links.size() != dq.size()) {
    throw PyException("Invalid size of velocity");
  }
  robot->dq.copy(&dq[0]);
}

void RobotModel::getJointLimits(vector<double>& qmin,vector<double>& qmax)
{
  qmin.resize(robot->q.n);
  qmax.resize(robot->q.n);
  robot->qMin.getCopy(&qmin[0]);
  robot->qMax.getCopy(&qmax[0]);
}

void RobotModel::setJointLimits(const vector<double>& qmin,const vector<double>& qmax)
{
  if(robot->links.size() != qmin.size()) {
    throw PyException("Invalid size of joint limit");
  }
  if(robot->links.size() != qmax.size()) {
    throw PyException("Invalid size of joint limit");
  }
  robot->qMin.copy(&qmin[0]);
  robot->qMax.copy(&qmax[0]);

  for(unsigned int i = 0; i < robot->drivers.size(); ++i)
  {
      int link_index = robot->drivers[i].linkIndices[0];
      robot->drivers[i].qmin = qmin[link_index];
      robot->drivers[i].qmax = qmax[link_index];
  }
}

void RobotModel::getVelocityLimits(vector<double>& vmax)
{
  vmax.resize(robot->q.n);
  robot->velMax.getCopy(&vmax[0]);
}

void RobotModel::setVelocityLimits(const vector<double>& vmax)
{
  if(robot->links.size() != vmax.size()) {
    throw PyException("Invalid size of velocity limit");
  }
  robot->velMax.copy(&vmax[0]);

  for(unsigned int i = 0; i < robot->drivers.size(); ++i)
  {
      int link_index = robot->drivers[i].linkIndices[0];
      robot->drivers[i].vmin = -vmax[link_index];
      robot->drivers[i].vmax = vmax[link_index];
  }
}

void RobotModel::getAccelerationLimits(vector<double>& amax)
{
  amax.resize(robot->q.n);
  robot->accMax.getCopy(&amax[0]);
}

void RobotModel::setAccelerationLimits(const vector<double>& amax)
{
  if(robot->links.size() != amax.size()) {
    throw PyException("Invalid size of acceleration limit");
  }
  robot->accMax.copy(&amax[0]);

  for(unsigned int i = 0; i < robot->drivers.size(); ++i)
  {
      int link_index = robot->drivers[i].linkIndices[0];
      robot->drivers[i].amin = -amax[link_index];
      robot->drivers[i].amax = amax[link_index];
  }
}

void RobotModel::getTorqueLimits(vector<double>& tmax)
{
  tmax.resize(robot->q.n);
  robot->torqueMax.getCopy(&tmax[0]);
}

void RobotModel::setTorqueLimits(const vector<double>& tmax)
{
  if(robot->links.size() != tmax.size()) {
    throw PyException("Invalid size of torque limits");
  }
  robot->torqueMax.copy(&tmax[0]);

  for(unsigned int i = 0; i < robot->drivers.size(); ++i)
  {
      int link_index = robot->drivers[i].linkIndices[0];
      robot->drivers[i].tmin = -tmax[link_index];
      robot->drivers[i].tmax = tmax[link_index];
  }
}

void RobotModel::setDOFPosition(int i,double qi)
{
  if(i < 0 || i >= (int)robot->links.size()) {
    throw PyException("Invalid joint index");
  }
  robot->q(i) = qi;
  robot->UpdateFrames();
}

void RobotModel::setDOFPosition(const char* name,double qi)
{
  string sname(name);
  for(size_t i=0;i<robot->linkNames.size();i++)
    if(sname == robot->linkNames[i]) {
      robot->q(i) = qi;
      robot->UpdateFrames();
      return;
    }
  throw PyException("Invalid link name");
}

double RobotModel::getDOFPosition(int i)
{
  return robot->q(i);
}

double RobotModel::getDOFPosition(const char* name)
{
  string sname(name);
  for(size_t i=0;i<robot->linkNames.size();i++)
    if(sname == robot->linkNames[i]) {
      return robot->q(i);
    }
  throw PyException("Invalid link name");
  return 0;
}


void RobotModel::interpolate(const std::vector<double>& a,const std::vector<double>& b,double u,std::vector<double>& out)
{
  Vector va(a),vb(b),vout;
  Interpolate(*robot,va,vb,u,vout);
  out = vout;
}

double RobotModel::distance(const std::vector<double>& a,const std::vector<double>& b)
{
  if(robot->links.size() != a.size()) 
    throw PyException("Invalid size of configuration");
  if(robot->links.size() != b.size()) 
    throw PyException("Invalid size of configuration");
  Vector va(a),vb(b);
  return Distance(*robot,va,vb,Inf);
}

void RobotModel::interpolateDeriv(const std::vector<double>& a,const std::vector<double>& b,std::vector<double>& dout)
{
  if(robot->links.size() != a.size()) 
    throw PyException("Invalid size of configuration");
  if(robot->links.size() != b.size()) 
    throw PyException("Invalid size of configuration");
  Vector va(a),vb(b),vout;
  InterpolateDerivative(*robot,va,vb,vout);
  dout = vout;
}

bool RobotModel::selfCollisionEnabled(int link1,int link2)
{
  if (link1 > link2) swap(link1,link2);
  return (robot->selfCollisions(link1,link2) != NULL);
}

void RobotModel::enableSelfCollision(int link1,int link2,bool value)
{
  if (link1 > link2) swap(link1,link2);
  if(value) {
    if(!robot->selfCollisions(link1,link2))
      robot->InitSelfCollisionPair(link1,link2);
  }
  else {
    if(robot->selfCollisions(link1,link2))
      SafeDelete(robot->selfCollisions(link1,link2));
  }
}

bool RobotModel::selfCollides()
{
  /* old version
  for(size_t i=0;i<robot->links.size();i++)
    for(size_t j=0;j<robot->links.size();j++)
      if(robot->SelfCollision(i,j)) return true;
  return false;
  */
  return robot->SelfCollision();
}

void RobotModel::randomizeConfig(double unboundedStdDeviation)
{
  RobotCSpace space(*robot);
  space.Sample(robot->q);
  for(size_t i=0;i<robot->joints.size();i++)
    if(robot->joints[i].type == RobotJoint::Floating) {
      int base = robot->joints[i].baseIndex;
      robot->q[base] *= unboundedStdDeviation;
      robot->q[base+1] *= unboundedStdDeviation;
      robot->q[base+2] *= unboundedStdDeviation;
    }
    else if(robot->joints[i].type == RobotJoint::FloatingPlanar) {
      int base = robot->joints[i].baseIndex;
      robot->q[base] *= unboundedStdDeviation;
      robot->q[base+1] *= unboundedStdDeviation;
    }
  robot->UpdateFrames();
  robot->UpdateGeometry();
}

void RobotModel::drawGL(bool keepAppearance)
{
  RobotWorld& world = *worlds[this->world]->world;
  if(keepAppearance) {
    world.robotViews[index].Draw();
  }
  else {
    for(size_t i=0;i<robot->links.size();i++)
      world.robotViews[index].DrawLink_World(i,false);
  }
}

void RobotModel::getCom(double out[3])
{
  Vector3 com = robot->GetCOM();
  com.get(out);
}

void RobotModel::getComJacobian(std::vector<std::vector<double> >& out)
{
  Matrix J;
  robot->GetCOMJacobian(J);
  copy(J,out);
}

void RobotModel::getMassMatrix(std::vector<std::vector<double> >& B)
{
  Matrix Bmat;
  robot->UpdateDynamics();
  robot->GetKineticEnergyMatrix(Bmat);
  copy(Bmat,B);
}

void RobotModel::getMassMatrixInv(std::vector<std::vector<double> >& Binv)
{
  Matrix Bmat;
  //robot->UpdateDynamics();
  NewtonEulerSolver ne(*robot);
  ne.CalcKineticEnergyMatrixInverse(Bmat);
  copy(Bmat,Binv);
}

void RobotModel::getCoriolisForceMatrix(std::vector<std::vector<double> >& C)
{
  Matrix Cmat;
  robot->UpdateDynamics();
  robot->GetCoriolisForceMatrix(Cmat);
  copy(Cmat,C);
}

void RobotModel::getCoriolisForces(std::vector<double>& C)
{
  Vector Cvec;
  if(robot->links.size() > 6) {
    NewtonEulerSolver ne(*robot);
    ne.CalcResidualTorques(Cvec);
  }
  else {
    robot->UpdateDynamics();
    robot->GetCoriolisForces(Cvec);
  }
  copy(Cvec,C);
}

void RobotModel::getGravityForces(const double g[3],std::vector<double>& G)
{
  Vector Gvec;
  robot->GetGravityTorques(Vector3(g),Gvec);
  copy(Gvec,G);
}

void RobotModel::torquesFromAccel(const std::vector<double>& ddq,std::vector<double>& out)
{
  Vector ddqvec,tvec;
  copy(ddq,ddqvec);
  if(robot->links.size() > 6) {
    NewtonEulerSolver ne(*robot);
    ne.CalcTorques(ddqvec,tvec);
  }
  else {
    robot->UpdateDynamics();
    robot->CalcTorques(ddqvec,tvec);
  }
  copy(tvec,out);
}

void RobotModel::accelFromTorques(const std::vector<double>& t,std::vector<double>& out)
{
  Vector ddqvec,tvec;
  copy(t,tvec);
  if(robot->links.size() > 6) {
    NewtonEulerSolver ne(*robot);
    ne.CalcAccel(tvec,ddqvec);
  }
  else {
    robot->UpdateDynamics();
    robot->CalcAcceleration(ddqvec,tvec);
  }
  copy(ddqvec,out);
}


RigidObjectModel::RigidObjectModel()
  :world(-1),index(-1),object(NULL)
{}

const char* RigidObjectModel::getName() const
{
  RobotWorld& world = *worlds[this->world]->world;
  return world.rigidObjects[index]->name.c_str();
}

void RigidObjectModel::setName(const char* name)
{
  if(index < 0) {
    throw PyException("Cannot set the name of an empty rigid object");
  }
  RobotWorld& world = *worlds[this->world]->world;
  world.rigidObjects[index]->name = name;
}

int RigidObjectModel::getID() const
{
  RobotWorld& world = *worlds[this->world]->world;
  return world.RigidObjectID(index);
}

Geometry3D RigidObjectModel::geometry()
{
  Geometry3D res;
  res.world = world;
  res.id = getID();
  assert(res.id >= 0);
  *reinterpret_cast<SmartPointer<AnyCollisionGeometry3D>*>(res.geomPtr) = worlds[world]->world->GetGeometry(res.id); 
  return res;
}

Appearance RigidObjectModel::appearance()
{
  Appearance res;
  res.world = world;
  res.id = getID();
  assert(res.id >= 0);
  *reinterpret_cast<SmartPointer<GLDraw::GeometryAppearance>*>(res.appearancePtr) = worlds[world]->world->GetAppearance(res.id);
  return res;
}

Mass RigidObjectModel::getMass()
{
  Mass mass;
  RigidObject* obj=object;
  mass.mass = obj->mass;
  mass.com.resize(3);
  mass.inertia.resize(9);
  obj->com.get(&mass.com[0]);
  obj->inertia.get(&mass.inertia[0]);
  return mass;
}

void RigidObjectModel::setMass(const Mass& mass)
{
  if(mass.com.size()!=3) {
    throw PyException("Mass com does not have length 3");
  }
  if(mass.inertia.size()!=9 && mass.inertia.size()!=3) {
    throw PyException("Mass inertia does not have length 3 or 9");
  }
  RigidObject* obj=object;
  obj->mass = mass.mass;
  obj->com.set(&mass.com[0]);
  if(mass.inertia.size()==3) {
    obj->inertia.setZero();
    obj->inertia(0,0) = mass.inertia[0];
    obj->inertia(1,1) = mass.inertia[1];
    obj->inertia(2,2) = mass.inertia[2];
  }
  else {
    obj->inertia.set(&mass.inertia[0]);
  }
}

ContactParameters RigidObjectModel::getContactParameters()
{
  ContactParameters params;
  RigidObject* obj=object;
  params.kFriction = obj->kFriction;
  params.kRestitution = obj->kRestitution;
  params.kStiffness = obj->kStiffness;
  params.kDamping = obj->kDamping;
  return params;
}

void RigidObjectModel::setContactParameters(const ContactParameters& params)
{
  RigidObject* obj=object;
  obj->kFriction = params.kFriction;
  obj->kRestitution = params.kRestitution;
  obj->kStiffness = params.kStiffness;
  obj->kDamping = params.kDamping;
}

void RigidObjectModel::getTransform(double R[9],double t[3])
{
  RigidObject* obj=object;
  obj->T.R.get(R);
  obj->T.t.get(t);
}

void RigidObjectModel::setTransform(const double R[9],const double t[3])
{
  RigidObject* obj=object;
  obj->T.R.set(R);
  obj->T.t.set(t);
  obj->geometry->SetTransform(obj->T);
}

void RigidObjectModel::getVelocity(double out[3],double out2[3])
{
  RigidObject* obj=object;
  obj->w.get(out);
  obj->v.get(out2);
}

void RigidObjectModel::setVelocity(const double angularVelocity[3],const double velocity[3])
{
  RigidObject* obj=object;
  obj->w.set(angularVelocity);
  obj->v.set(velocity);
}

void RigidObjectModel::drawGL(bool keepAppearance)
{
  RobotWorld& world = *worlds[this->world]->world;
  if(keepAppearance) {
    world.rigidObjects[index]->DrawGL();
  }
  else {
    glMatrixMode(GL_MODELVIEW);
    glPushMatrix();
    GLDraw::glMultMatrix(Matrix4(object->T));
    GLDraw::draw(*object->geometry);
    glPopMatrix();
  }
}


TerrainModel::TerrainModel()
  :world(-1),index(-1),terrain(NULL)
{
}

const char* TerrainModel::getName() const
{
  RobotWorld& world = *worlds[this->world]->world;
  return world.terrains[index]->name.c_str();
}

void TerrainModel::setName(const char* name)
{
  if(index < 0) {
    throw PyException("Cannot set the name of an empty rigid object");
  }
  RobotWorld& world = *worlds[this->world]->world;
  world.terrains[index]->name = name;
}


int TerrainModel::getID() const
{
  RobotWorld& world = *worlds[this->world]->world;
  return world.TerrainID(index);
}

Geometry3D TerrainModel::geometry()
{
  Geometry3D res;
  res.world = world;
  res.id = getID();
  assert(res.id >= 0);
  *reinterpret_cast<SmartPointer<AnyCollisionGeometry3D>*>(res.geomPtr) = worlds[world]->world->GetGeometry(res.id); 
  return res;
}


Appearance TerrainModel::appearance()
{
  Appearance res;
  res.world = world;
  res.id = getID();
  assert(res.id >= 0);
  *reinterpret_cast<SmartPointer<GLDraw::GeometryAppearance>*>(res.appearancePtr) = worlds[world]->world->GetAppearance(res.id);
  return res;
}

void TerrainModel::setFriction(double friction)
{
  terrain->SetUniformFriction(friction);
}

void TerrainModel::drawGL(bool keepAppearance)
{
  RobotWorld& world = *worlds[this->world]->world;
  if(keepAppearance) {
    world.terrains[index]->DrawGL();
  }
  else {
    GLDraw::draw(*terrain->geometry);
  }
}








/***************************  SIMULATION CODE ***************************************/


Simulator::Simulator(const WorldModel& model)
{
#ifdef dDOUBLE
  if(dCheckConfiguration("ODE_double_precision")!=1) {
    FatalError("ODE is compiled with single precision but Klamp't Python API is compiled with double, please check that -DdSINGLE is defined in the KLAMPT_DEFINITIONS variable in CMake and recompile");
  }
#else
  if(dCheckConfiguration("ODE_single_precision")!=1) {
    FatalError("ODE is compiled with double precision but Klamp't Python API is compiled with single, please check that -DdDOUBLE is defined in the KLAMPT_DEFINITIONS variable in CMake and recompile");
  }
#endif


  index = createSim();
  world = model;
  sim = &sims[index]->sim;

  //initialize simulation
  printf("Initializing simulation...\n");
  RobotWorld& rworld=*worlds[model.index]->world;
  sim->Init(&rworld);

  //setup controllers
  sim->robotControllers.resize(rworld.robots.size());
  for(size_t i=0;i<sim->robotControllers.size();i++) {
    Robot* robot=rworld.robots[i];
    sim->SetController(i,MakeController(robot));

    sim->controlSimulators[i].sensors.MakeDefault(robot);
  }
  printf("Done\n");


  //setup ODE settings, if any
  TiXmlElement* e=worlds[world.index]->xmlWorld.GetElement("simulation");
  if(e) {
    printf("Reading simulation settings...\n");
    XmlSimulationSettings s(e);
    if(!s.GetSettings(*sim)) {
      fprintf(stderr,"Warning, simulation settings not read correctly\n");
    }
    printf("Done\n");
  }

  //TEMP: play around with auto disable of rigid objects
  //for(size_t i=0;i<sim->odesim.numObjects();i++)
  //    dBodySetAutoDisableFlag(sim->odesim.object(i)->body(),1);

  sim->WriteState(initialState);
}

Simulator::~Simulator()
{
  destroySim(index);
}

void Simulator::reset()
{
  sim->ReadState(initialState);
}

int Simulator::getStatus()
{
  return sim->worstStatus;
}

std::string Simulator::getStatusString(int s)
{
  if(s < 0) s = getStatus();
  switch(s) {
    case 0: return "normal";
    case 1: return "adaptive time stepping";
    case 2: return "contact unreliable";
    case 3: return "unstable";
    default: return "error";
  }
}

string Simulator::getState()
{
  string str;
  sim->WriteState(str);
  return ToBase64(str);
}

void Simulator::setState(const string& str)
{
  sim->ReadState(FromBase64(str));
}

void Simulator::simulate(double t)
{
  sim->Advance(t);
  sim->UpdateModel();
}

void Simulator::fakeSimulate(double t)
{
  sim->AdvanceFake(t);
  sim->UpdateModel();
}

double Simulator::getTime()
{
  return sim->time;
}

void Simulator::updateWorld()
{
  sim->UpdateModel();
}

void Simulator::getActualConfig(int robot,std::vector<double>& out)
{
  Vector qv;
  sim->controlSimulators[robot].GetSimulatedConfig(qv);
  out = qv;
}

void Simulator::getActualVelocity(int robot,std::vector<double>& out)
{
  Vector qv;
  sim->controlSimulators[robot].GetSimulatedVelocity(qv);
  out = qv;
}

void Simulator::getActualTorques(int robot,std::vector<double>& out)
{
  Vector t;
  sim->controlSimulators[robot].GetActuatorTorques(t);
  out = t;
}

bool Simulator::inContact(int aid,int bid)
{
  return sim->InContact(aid,bid);
}

void Simulator::contactForce(int aid,int bid,double res[3])
{
  sim->MeanContactForce(aid,bid).get(res);
}

void Simulator::contactTorque(int aid,int bid,double res[3])
{
  sim->MeanContactTorque(aid,bid).get(res);
}


void Simulator::getContacts(int aid,int bid,std::vector<std::vector<double> >& out)
{
  ODEContactList* c=sim->GetContactList(aid,bid);
  if(!c) {
    out.resize(0);
    return;
  }
  out.resize(c->points.size());
  for(size_t i=0;i<c->points.size();i++) {
    out[i].resize(7);
    c->points[i].x.get(out[i][0],out[i][1],out[i][2]);
    c->points[i].n.get(out[i][3],out[i][4],out[i][5]);
    out[i][6] = c->points[i].kFriction;
    if(bid < aid) {
      out[i][3] = -out[i][3];
      out[i][4] = -out[i][4];
      out[i][5] = -out[i][5];
    }
  }
}

void Simulator::getContactForces(int aid,int bid,std::vector<std::vector<double> >& out)
{
  ODEContactList* c=sim->GetContactList(aid,bid);
  if(!c) {
    out.resize(0);
    return;
  }
  out.resize(c->forces.size());
  for(size_t i=0;i<c->forces.size();i++) {
    out[i].resize(3);
    c->forces[i].get(out[i][0],out[i][1],out[i][2]);
    if(bid < aid) {
      out[i][0] = -out[i][0];
      out[i][1] = -out[i][1];
      out[i][2] = -out[i][2];
    }
  }
}

bool Simulator::hadContact(int aid,int bid)
{
  return sim->HadContact(aid,bid);
}

bool Simulator::hadSeparation(int aid,int bid)
{
  return sim->HadSeparation(aid,bid);
}

bool Simulator::hadPenetration(int aid,int bid)
{
  return sim->HadPenetration(aid,bid);
}

void Simulator::meanContactForce(int aid,int bid,double out[3])
{
  sim->MeanContactForce(aid,bid).get(out);
}

void Simulator::enableContactFeedback(int obj1,int obj2)
{
  sim->EnableContactFeedback(obj1,obj2);
}

void Simulator::enableContactFeedbackAll()
{
  //setup feedback
  RobotWorld& rworld=*worlds[world.index]->world;
  //world-object
  const ODESimulatorSettings& settings = sim->odesim.GetSettings();
  if(settings.rigidObjectCollisions) {
    for(size_t i=0;i<rworld.rigidObjects.size();i++) {
      int objid = rworld.RigidObjectID(i);
      for(size_t j=0;j<rworld.terrains.size();j++)
    sim->EnableContactFeedback(objid,rworld.TerrainID(j));
    }
  }
  for(size_t r=0;r<rworld.robots.size();r++) {
    for(size_t j=0;j<rworld.robots[r]->links.size();j++) {
      int linkid = rworld.RobotLinkID(r,j);
      //robot-world
      for(size_t i=0;i<rworld.rigidObjects.size();i++) {
    sim->EnableContactFeedback(rworld.RigidObjectID(i),linkid);
      }
      //robot-object
      for(size_t i=0;i<rworld.terrains.size();i++) {
    sim->EnableContactFeedback(rworld.TerrainID(i),linkid);
      }
      //robot-self
      if(settings.robotSelfCollisions) {
    for(size_t k=0;k<rworld.robots[r]->links.size();k++) {
      if(rworld.robots[r]->selfCollisions(j,k)) {
        sim->EnableContactFeedback(rworld.RobotLinkID(r,k),linkid);
      }
    }
      }
      //robot-robot
      if(settings.robotRobotCollisions) {
    for(size_t i=0;i<rworld.robots.size();i++) {
      if(i==r) continue;
      for(size_t k=0;k<rworld.robots[i]->links.size();k++) {
        sim->EnableContactFeedback(rworld.RobotLinkID(i,k),linkid);
      }
    }
      }
    }
  }
}

void Simulator::setGravity(const double g[3])
{
  sim->odesim.SetGravity(Vector3(g));
}

void Simulator::setSimStep(double dt)
{
  sim->simStep = dt;
}

  /// Retreives some simulation setting.  Valid names are gravity,
  /// simStep, boundaryLayerCollisions, rigidObjectCollisions, robotSelfCollisions,
  /// robotRobotCollisions, adaptiveTimeStepping, maxContacts,
  /// clusterNormalScale, errorReductionParameter, and dampedLeastSquaresParameter
std::string Simulator::getSetting(const std::string& name)
{
  ODESimulatorSettings& settings = sim->odesim.GetSettings();
  stringstream ss;
  if(name == "gravity") ss << Vector3(settings.gravity);
  else if(name == "simStep") ss << sim->simStep;
  else if(name == "boundaryLayerCollisions") ss << settings.boundaryLayerCollisions;
  else if(name == "rigidObjectCollisions") ss << settings.rigidObjectCollisions;
  else if(name == "robotSelfCollisions") ss << settings.robotSelfCollisions;
  else if(name == "robotRobotCollisions") ss << settings.robotRobotCollisions;
  else if(name == "adaptiveTimeStepping") ss << settings.adaptiveTimeStepping;
  else if(name == "minimumAdaptiveTimeStep") ss << settings.minimumAdaptiveTimeStep;
  else if(name == "maxContacts") ss << settings.maxContacts;
  else if(name == "clusterNormalScale") ss << settings.clusterNormalScale;
  else if(name == "errorReductionParameter") ss << settings.errorReductionParameter;
  else if(name == "dampedLeastSquaresParameter") ss << settings.dampedLeastSquaresParameter;
  else if(name == "instabilityConstantEnergyThreshold") ss << settings.instabilityConstantEnergyThreshold;
  else if(name == "instabilityLinearEnergyThreshold") ss << settings.instabilityLinearEnergyThreshold;
  else if(name == "instabilityMaxEnergyThreshold") ss << settings.instabilityMaxEnergyThreshold;
  else if(name == "instabilityPostCorrectionEnergy") ss << settings.instabilityPostCorrectionEnergy;
  else throw PyException("Invalid setting queried in Simulator.getSetting()");
  return ss.str();
}

void Simulator::setSetting(const std::string& name,const std::string& value)
{
  ODESimulatorSettings& settings = sim->odesim.GetSettings();
  stringstream ss(value);
  if(name == "gravity") { Vector3 g; ss >> g; sim->odesim.SetGravity(settings.gravity); }
  else if(name == "simStep") ss >> sim->simStep;
  else if(name == "boundaryLayerCollisions") ss >> settings.boundaryLayerCollisions;
  else if(name == "rigidObjectCollisions") ss >> settings.rigidObjectCollisions;
  else if(name == "robotSelfCollisions") ss >> settings.robotSelfCollisions;
  else if(name == "robotRobotCollisions") ss >> settings.robotRobotCollisions;
  else if(name == "adaptiveTimeStepping") ss >> settings.adaptiveTimeStepping;
  else if(name == "minimumAdaptiveTimeStep") ss >> settings.minimumAdaptiveTimeStep;
  else if(name == "maxContacts") ss >> settings.maxContacts;
  else if(name == "clusterNormalScale") ss >> settings.clusterNormalScale;
  else if(name == "errorReductionParameter") { ss >> settings.errorReductionParameter; sim->odesim.SetERP(settings.errorReductionParameter); }
  else if(name == "dampedLeastSquaresParameter") { ss >> settings.dampedLeastSquaresParameter; sim->odesim.SetCFM(settings.dampedLeastSquaresParameter); }
  else if(name == "instabilityConstantEnergyThreshold") ss >> settings.instabilityConstantEnergyThreshold;
  else if(name == "instabilityLinearEnergyThreshold") ss >> settings.instabilityLinearEnergyThreshold;
  else if(name == "instabilityMaxEnergyThreshold") ss >> settings.instabilityMaxEnergyThreshold;
  else if(name == "instabilityPostCorrectionEnergy") ss >> settings.instabilityPostCorrectionEnergy;
  else throw PyException("Invalid setting queried in Simulator.setSetting()");
  if(ss.bad()) throw PyException("Invalid value string argument in Simulator.setSetting()");
}



SimRobotController Simulator::controller(int robot)
{
  SimRobotController c;
  c.sim = this;
  c.controller = &sim->controlSimulators[robot];
  c.index = robot;
  return c;
}


SimRobotController Simulator::controller(const RobotModel& robot)
{
  SimRobotController c;
  c.sim = this;
  c.controller = &sim->controlSimulators[robot.index];
  c.index = robot.index;
  return c;
}

int SimBody::getID() const
{
  return objectID;
}

void SimBody::enable(bool enabled)
{
  if(!body) return;
  if(!enabled) dBodyDisable(body);
  else dBodyEnable(body);
}

bool SimBody::isEnabled()
{
  if(!body) return false;
  return dBodyIsEnabled(body) != 0;
}

void SimBody::enableDynamics(bool enabled)
{
  if(!body) return;
  if(!enabled) dBodySetKinematic(body);
  else dBodySetDynamic(body);
}

bool SimBody::isDynamicsEnabled()
{
  if(!body) return false;
  return dBodyIsKinematic(body) == 0;
}


void SimBody::applyWrench(const double f[3],const double t[3])
{
  if(!body) return;
  sim->sim->hooks.push_back(new WrenchHook(body,Vector3(f),Vector3(t)));
  sim->sim->hooks.back()->autokill = true;
  //dBodyAddForce(body,f[0],f[1],f[2]);
  //dBodyAddTorque(body,t[0],t[1],t[2]);
}

void SimBody::applyForceAtPoint(const double f[3],const double pworld[3])
{
  if(!body) return;
  sim->sim->hooks.push_back(new ForceHook(body,Vector3(pworld),Vector3(f)));
  sim->sim->hooks.back()->autokill = true;
  //dBodyAddForceAtPos(body,f[0],f[1],f[2],pworld[0],pworld[1],pworld[2]);
}

void SimBody::applyForceAtLocalPoint(const double f[3],const double plocal[3])
{
  if(!body) return;
  sim->sim->hooks.push_back(new LocalForceHook(body,Vector3(plocal),Vector3(f)));
  sim->sim->hooks.back()->autokill = true;
  //dBodyAddForceAtRelPos(body,f[0],f[1],f[2],plocal[0],plocal[1],plocal[2]);
}

void SimBody::setVelocity(const double w[3],const double v[3])
{
  if(!body) return;
  dBodySetLinearVel(body,v[0],v[1],v[2]);
  dBodySetAngularVel(body,w[1],w[1],w[2]);

}

void SimBody::getVelocity(double out[3],double out2[3])
{
  if(!body) {
    out[0] = out[1] = out[2] = out2[0] = out2[1] = out2[2] = 0;
    return;
  }
  const dReal* v=dBodyGetLinearVel(body);
  const dReal* w=dBodyGetAngularVel(body);
  for(int i=0;i<3;i++) out[i] = w[i];
  for(int i=0;i<3;i++) out2[i] = v[i];
}

void SimBody::setTransform(const double R[9],const double t[3])
{
  //out matrix is 3x3 column major, ODE matrices are 4x4 row major
  if(!body) return;
  dBodySetPosition(body,t[0],t[1],t[2]);
  dMatrix3 rot;
  for(int i=0;i<3;i++)
    for(int j=0;j<3;j++)
      rot[i*4+j] = R[i+j*3];
  dBodySetRotation(body,rot);
}

void SimBody::getTransform(double out[9],double out2[3])
{
  //out matrix is 3x3 column major, ODE matrices are 4x4 row major
  if(!body) {
    for(int i=0;i<9;i++) out[i]=0;
    for(int i=0;i<3;i++) out2[i]=0;
    out[0] = out[4] = out[8] = 1.0;
    return;
  }
  const dReal* t=dBodyGetPosition(body);
  const dReal* R=dBodyGetRotation(body);
  for(int i=0;i<3;i++) out2[i] = t[i];
  for(int i=0;i<3;i++)
    for(int j=0;j<3;j++)
      out[i+j*3] = R[i*4+j];
}

void SimBody::setObjectTransform(const double R[9],const double t[3])
{
  ODEObjectID id = sim->sim->WorldToODEID(objectID);
  if(id.IsRigidObject()) sim->sim->odesim.object(id.index)->SetTransform(RigidTransform(Matrix3(R),Vector3(t)));
  else if(id.IsRobot()) sim->sim->odesim.robot(id.index)->SetLinkTransform(id.bodyIndex,RigidTransform(Matrix3(R),Vector3(t)));
  else setTransform(R,t);
}

void SimBody::getObjectTransform(double out[9],double out2[3])
{
  ODEObjectID id = sim->sim->WorldToODEID(objectID);
  if(id.IsRigidObject()) {
    RigidTransform T;
    sim->sim->odesim.object(id.index)->GetTransform(T);
    T.R.get(out);
    T.t.get(out2);
  }
  else if(id.IsRobot()) {
    RigidTransform T;
    sim->sim->odesim.robot(id.index)->GetLinkTransform(id.bodyIndex,T);
    T.R.get(out);
    T.t.get(out2);
  }
  else getTransform(out,out2);
}

void SimBody::setCollisionPadding(double padding)
{
  if(!geometry) return;
  geometry->SetPadding(padding);
}

double SimBody::getCollisionPadding()
{
  if(!geometry) return 0;
  return geometry->GetPadding();
}

void SimBody::setCollisionPreshrink(bool shrinkVisualization)
{
  if(!geometry) return;
  geometry->SetPaddingWithPreshrink(geometry->GetPadding(),shrinkVisualization);
}

ContactParameters SimBody::getSurface()
{
  ContactParameters res;
  if(!geometry) {
    res.kFriction=res.kRestitution=res.kStiffness=res.kDamping=0;
  }
  else {
    ODESurfaceProperties* params = &geometry->surf();
    res.kFriction=params->kFriction;
    res.kRestitution=params->kRestitution;
    res.kStiffness=params->kStiffness;
    res.kDamping=params->kDamping;
  }
  return res;
}

void SimBody::setSurface(const ContactParameters& res)
{
  if(!geometry) return;
  ODESurfaceProperties* params = &geometry->surf();
  params->kFriction=res.kFriction;
  params->kRestitution=res.kRestitution;
  params->kStiffness=res.kStiffness;
  params->kDamping=res.kDamping;
}


SimBody Simulator::body(const RobotModelLink& link)
{
  SimBody b;
  b.sim = this;
  b.objectID = link.getID();
  b.body = sim->odesim.robot(link.robotIndex)->body(link.index);
  b.geometry = sim->odesim.robot(link.robotIndex)->triMesh(link.index);
  return b;
}

SimBody Simulator::body(const RigidObjectModel& object)
{
  SimBody b;
  b.sim = this;
  b.objectID = object.getID();
  b.body = sim->odesim.object(object.index)->body();
  b.geometry = sim->odesim.object(object.index)->triMesh();
  return b; 
}

SimBody Simulator::body(const TerrainModel& terrain)
{
  SimBody b;
  b.sim = this;
  b.objectID = terrain.getID();
  b.body = NULL;
  b.geometry = sim->odesim.terrainGeom(terrain.index);
  return b;
}

void Simulator::getJointForces(const RobotModelLink& link,double out[6])
{
  ODERobot* oderobot = sim->odesim.robot(link.robotIndex);
  dJointFeedback fb = oderobot->feedback(link.index);
  Vector3 fw(fb.f1[0],fb.f1[1],fb.f1[2]);
  RigidTransform T;
  oderobot->GetLinkTransform(link.index,T);
  Vector3 mcomw = Vector3(fb.t1[0],fb.t1[1],fb.t1[2]);
  //convert moment about link's com to moment about localpos
  //mp_w = (p-com) x f_w + mcom_w 
  Vector3 comw = T*link.robotPtr->links[link.index].com;
  Vector3 mw = cross(comw,fw) + mcomw;
  //convert to local frame
  Vector3 f,m;
  T.R.mulTranspose(fw,f);
  T.R.mulTranspose(mw,m);
  f.get(&out[0]);
  m.get(&out[3]);
}


SimRobotController::SimRobotController()
:index(-1),sim(NULL),controller(NULL)
{}

SimRobotController::~SimRobotController()
{}

RobotModel SimRobotController::model()
{
  if(!sim) return RobotModel();
  return sim->world.robot(index);
}

void SimRobotController::setRate(double dt)
{
  controller->controlTimeStep = dt;
}

void SimRobotController::getCommandedConfig(vector<double>& q)
{
  Vector qv;
  controller->GetCommandedConfig(qv);
  q.resize(qv.n);
  qv.getCopy(&q[0]);
}

void SimRobotController::getCommandedVelocity(vector<double>& dq)
{
  Vector qv;
  controller->GetCommandedVelocity(qv);
  dq.resize(qv.n);
  qv.getCopy(&dq[0]);
}

void SimRobotController::getSensedConfig(vector<double>& q)
{
  Vector qv;
  controller->GetSensedConfig(qv);
  if(!qv.empty()) {
    q.resize(qv.n);
    qv.getCopy(&q[0]);
  }
}

void SimRobotController::getSensedVelocity(vector<double>& dq)
{
  Vector qv;
  controller->GetSensedVelocity(qv);
  if(!qv.empty()) {
    dq.resize(qv.n);
    qv.getCopy(&dq[0]);
  }
}

SimRobotSensor::SimRobotSensor(Robot* _robot,SensorBase* _sensor)
  :robot(_robot),sensor(_sensor)
{}

std::string SimRobotSensor::name()
{
  if(!sensor) return std::string();
  return sensor->name;
}
std::string SimRobotSensor::type()
{
  if(!sensor) return std::string();
  return sensor->Type();
}

std::vector<std::string> SimRobotSensor::measurementNames()
{
  std::vector<std::string> res;
  if(!sensor) return res;
  sensor->MeasurementNames(res);
  return res;
}

void SimRobotSensor::getMeasurements(std::vector<double>& out)
{
  out.resize(0);
  if(!sensor) return;
  sensor->GetMeasurements(out);
}

std::string SimRobotSensor::getSetting(const std::string& name)
{
  if(!sensor) return std::string();
  std::string val;
  if(!sensor->GetSetting(name,val)) throw PyException("Setting "+name+" not supported");
  return val;
}

void SimRobotSensor::setSetting(const std::string& name,const std::string& val)
{
  if(!sensor) return;
  if(!sensor->SetSetting(name,val)) throw PyException("Setting "+name+" not supported or value not formatted correctly");
}

void SimRobotSensor::drawGL()
{
  vector<double> measurements;
  drawGL(measurements);
}

void SimRobotSensor::drawGL(const std::vector<double>& measurements)
{
  if(!sensor) return;
  sensor->DrawGL(*robot,measurements);
}

void SimRobotSensor::kinematicSimulate(WorldModel& world,double dt)
{
  if(!sensor) return;
  sensor->SimulateKinematic(*robot,*worlds[world.index]->world);
  sensor->Advance(dt);
}

void SimRobotSensor::kinematicReset()
{
  if(!sensor) return;
  sensor->Reset();
}


SimRobotSensor SimRobotController::sensor(int sensorIndex)
{
  RobotSensors& sensors = controller->sensors;
  if(sensorIndex < 0 || sensorIndex >= (int)sensors.sensors.size())
    return SimRobotSensor(NULL,NULL);
  return SimRobotSensor(controller->robot,sensors.sensors[sensorIndex]);
}

SimRobotSensor SimRobotController::sensor(const char* name)
{
  RobotSensors& sensors = controller->sensors;
  SmartPointer<SensorBase> sensor = sensors.GetNamedSensor(name);
  if(sensor==NULL) {
    fprintf(stderr,"Warning, sensor %s does not exist\n",name);
  }
  return SimRobotSensor(controller->robot,sensor);
}

std::vector<std::string> SimRobotController::commands()
{
  return controller->controller->Commands();
}

void SimRobotController::setManualMode(bool enabled)
{
  RobotController* c=sim->sim->robotControllers[index];
  MyController* mc=reinterpret_cast<MyController*>(c);
  if(mc)
    mc->override = enabled;
  else {
    if(enabled)
      throw PyException("Cannot enable manual mode, controller type incorrect");
  }
}

std::string SimRobotController::getControlType()
{
  std::vector<int> res;
  typedef std::vector<ActuatorCommand>::iterator it_ac;
  RobotMotorCommand& command = controller->command;
  int mode = -1;
  for(it_ac it = command.actuators.begin();
            it != command.actuators.end();
          ++it)
      if(mode == -1)
          mode = it->mode;
      else if(mode != it->mode)
          mode = -2;
  switch(mode)
  {
  case ActuatorCommand::OFF:
      return "off";
  case ActuatorCommand::TORQUE:
      return "torque";
  case ActuatorCommand::PID:
      return "PID";
  case ActuatorCommand::LOCKED_VELOCITY:
      return "locked_velocity";
  default:
      return "unknown";
  }
}


bool SimRobotController::sendCommand(const std::string& name,const std::string& args)
{
  return controller->controller->SendCommand(name,args);
}

std::string SimRobotController::getSetting(const std::string& name)
{
  std::string val;
  if(!controller->controller->GetSetting(name,val)) return "";
  return val;
}

bool SimRobotController::setSetting(const std::string& name,const std::string& val)
{
  return controller->controller->SetSetting(name,val);
}

void EnablePathControl(RobotController* c)
{
  PolynomialPathController* pc = GetPathController(c);
  MyController* mc=dynamic_cast<MyController*>(c);
  if(pc->path.elements.empty() || mc->override) {
    Config q;
    if(mc->GetCommandedConfig(q)) {
      pc->SetConstant(q);
    }
    else {
      if(mc->GetSensedConfig(q)) {
        pc->SetConstant(q);
      }
      else {
        fprintf(stderr,"First simulation cycle: the path controller needs to read from the encoders before motion commands can be issued\n");
      }
    }
  }
  mc->override = false;
}

void SimRobotController::setMilestone(const vector<double>& q)
{
  if(controller->robot->links.size() != q.size()) {
    throw PyException("Invalid size of configuration");
  }
  EnablePathControl(sim->sim->robotControllers[index]);
  Config qv(controller->robot->links.size(),&q[0]);
  stringstream ss;
  ss<<qv;
  controller->controller->SendCommand("set_q",ss.str());
}

void SimRobotController::setMilestone(const vector<double>& q,const vector<double>& dq)
{
  if(controller->robot->links.size() != q.size()) {
    throw PyException("Invalid size of configuration");
  }
  if(controller->robot->links.size() != dq.size()) {
    throw PyException("Invalid size of velocity");
  }
  EnablePathControl(sim->sim->robotControllers[index]);
  Config qv(controller->robot->links.size(),&q[0]);
  Config dqv(controller->robot->links.size(),&dq[0]);
  stringstream ss;
  ss<<qv<<"\t"<<dqv;
  controller->controller->SendCommand("set_qv",ss.str());
}

void SimRobotController::addMilestone(const vector<double>& q)
{
  if(controller->robot->links.size() != q.size()) {
    throw PyException("Invalid size of configuration");
  }
  EnablePathControl(sim->sim->robotControllers[index]);
  Config qv(controller->robot->links.size(),&q[0]);
  stringstream ss;
  ss<<qv;
  controller->controller->SendCommand("append_q",ss.str());
}

void SimRobotController::addMilestoneLinear(const vector<double>& q)
{
  if(controller->robot->links.size() != q.size()) {
    throw PyException("Invalid size of configuration");
  }
  EnablePathControl(sim->sim->robotControllers[index]);
  Config qv(controller->robot->links.size(),&q[0]);
  stringstream ss;
  ss<<qv;
  controller->controller->SendCommand("append_q_linear",ss.str());
}

void SimRobotController::setLinear(const std::vector<double>& q,double dt)
{
  if(controller->robot->links.size() != q.size()) {
    throw PyException("Invalid size of configuration");
  }
  EnablePathControl(sim->sim->robotControllers[index]);
  PolynomialMotionQueue* mq = GetMotionQueue(controller->controller);
  mq->Cut(0);
  mq->AppendLinear(q,dt);
}
void SimRobotController::setCubic(const std::vector<double>& q,const std::vector<double>& v,double dt)
{
  if(controller->robot->links.size() != q.size()) {
    throw PyException("Invalid size of configuration");
  }
  if(controller->robot->links.size() != v.size()) {
    throw PyException("Invalid size of velocity");
  }
  EnablePathControl(sim->sim->robotControllers[index]);
  PolynomialMotionQueue* mq = GetMotionQueue(controller->controller);
  mq->Cut(0);
  mq->AppendCubic(q,v,dt);
}
void SimRobotController::addLinear(const std::vector<double>& q,double dt)
{
  if(controller->robot->links.size() != q.size()) {
    throw PyException("Invalid size of configuration");
  }
  EnablePathControl(sim->sim->robotControllers[index]);
  PolynomialMotionQueue* mq = GetMotionQueue(controller->controller);
  mq->AppendLinear(q,dt);
}

void SimRobotController::addCubic(const std::vector<double>& q,const std::vector<double>& v,double dt)
{
  if(controller->robot->links.size() != q.size()) {
    throw PyException("Invalid size of configuration");
  }
  if(controller->robot->links.size() != v.size()) {
    throw PyException("Invalid size of velocity");
  }
  EnablePathControl(sim->sim->robotControllers[index]);
  PolynomialMotionQueue* mq = GetMotionQueue(controller->controller);
  mq->AppendCubic(q,v,dt);
}

void SimRobotController::addMilestone(const vector<double>& q,const vector<double>& dq)
{
  if(controller->robot->links.size() != q.size()) {
    throw PyException("Invalid size of configuration");
  }
  if(controller->robot->links.size() != dq.size()) {
    throw PyException("Invalid size of velocity");
  }
  EnablePathControl(sim->sim->robotControllers[index]);
  Config qv(controller->robot->links.size(),&q[0]);
  Config dqv(controller->robot->links.size(),&dq[0]);
  stringstream ss;
  ss<<qv<<"\t"<<dqv;
  controller->controller->SendCommand("append_qv",ss.str());
}

void SimRobotController::setVelocity(const vector<double>& dq,double dt)
{
  if(controller->robot->links.size() != dq.size()) {
    throw PyException("Invalid size of velocity");
  }
  EnablePathControl(sim->sim->robotControllers[index]);
  Config qv(controller->robot->links.size(),&dq[0]);
  stringstream ss;
  ss<<dt<<"\t"<<qv;
  controller->controller->SendCommand("set_tv",ss.str());
}

double SimRobotController::remainingTime() const
{
  PolynomialMotionQueue* mq = GetMotionQueue(controller->controller);
  return mq->TimeRemaining();
}


void SimRobotController::setTorque(const std::vector<double>& t)
{
  RobotMotorCommand& command = controller->command;
  if(t.size() != command.actuators.size()) {
    throw PyException("Invalid command size, must be equal to driver size");
  }
  for(size_t i=0;i<command.actuators.size();i++) {
    command.actuators[i].SetTorque(t[i]);
  }
  RobotController* c=sim->sim->robotControllers[index];
  MyController* mc=dynamic_cast<MyController*>(c);
  if(!mc) {
    throw PyException("Not using the default manual override controller");
  }
  mc->override = true;
}

void SimRobotController::setPIDCommand(const std::vector<double>& qdes,const std::vector<double>& dqdes)
{
  RobotMotorCommand& command = controller->command;
  Robot* robot=controller->robot;
  if(qdes.size() != command.actuators.size() || dqdes.size() != command.actuators.size()) {
    if(qdes.size() != robot->links.size() || dqdes.size() != robot->links.size())
      throw PyException("Invalid command sizes");
    for(size_t i=0;i<qdes.size();i++) {
      robot->q(i) = qdes[i];
      robot->dq(i) = dqdes[i];
    }
    for(size_t i=0;i<command.actuators.size();i++) {
      command.actuators[i].SetPID(robot->GetDriverValue(i),robot->GetDriverVelocity(i),command.actuators[i].iterm);
    }
  }
  else {
    for(size_t i=0;i<command.actuators.size();i++) {
      command.actuators[i].SetPID(qdes[i],dqdes[i],command.actuators[i].iterm);
    }
  }
  RobotController* c=sim->sim->robotControllers[index];
  MyController* mc=dynamic_cast<MyController*>(c);
  if(!mc) {
    throw PyException("Not using the default manual override controller");
  }
  mc->override = true;
}

void SimRobotController::setPIDCommand(const std::vector<double>& qdes,const std::vector<double>& dqdes,const std::vector<double>& tfeedforward)
{
  setPIDCommand(qdes,dqdes);
  RobotMotorCommand& command = controller->command;
  //Robot* robot=sim->sim->controlSimulators[index];
  if(tfeedforward.size() != command.actuators.size())
     throw PyException("Invalid command sizes");
  for(size_t i=0;i<command.actuators.size();i++) {
    command.actuators[i].torque = tfeedforward[i];
  }
}



void SimRobotController::setPIDGains(const std::vector<double>& kP,const std::vector<double>& kI,const std::vector<double>& kD)
{
  RobotMotorCommand& command = controller->command;
  if(kP.size() != command.actuators.size() || kI.size() != command.actuators.size() || kD.size() != command.actuators.size()) {
    throw PyException("Invalid gain sizes");
  }
  for(size_t i=0;i<kP.size();i++) {
    command.actuators[i].kP = kP[i];
    command.actuators[i].kI = kI[i];
    command.actuators[i].kD = kD[i];
  }
}

<<<<<<< HEAD
void SimRobotController::getPIDGains(std::vector<double>& kP,std::vector<double>& kI,std::vector<double>& kD)
{
  RobotMotorCommand& command = controller->command;
  int size = command.actuators.size();
  kP.resize(size, 0.0);
  kI.resize(size, 0.0);
  kD.resize(size, 0.0);
  for(size_t i=0;i<command.actuators.size();i++) {
    kP[i] = command.actuators[i].kP;
    kI[i] = command.actuators[i].kI;
    kD[i] = command.actuators[i].kD;
=======
void SimRobotController::getPIDGains(std::vector<double>& kPout,std::vector<double>& kIout,std::vector<double>& kDout)
{
  RobotMotorCommand& command = controller->command;
  int size = command.actuators.size();
  kPout.resize(size, 0.0);
  kIout.resize(size, 0.0);
  kDout.resize(size, 0.0);
  for(size_t i=0;i<command.actuators.size();i++) {
    kPout[i] = command.actuators[i].kP;
    kIout[i] = command.actuators[i].kI;
    kDout[i] = command.actuators[i].kD;
>>>>>>> 156b1139
  }
}








/***************************  VISUALIZATION CODE ***************************************/


bool Viewport::fromJson(const std::string& str)
{
  AnyCollection coll;
  std::stringstream ss(str);
  ss>>coll;
  if(!ss) return false;
  if(!coll["perspective"].as(perspective)) return false;
  if(!coll["scale"].as(scale)) return false;
  if(!coll["x"].as(x)) return false;
  if(!coll["y"].as(y)) return false;
  if(!coll["w"].as(w)) return false;
  if(!coll["h"].as(h)) return false;
  if(!coll["n"].as(n)) return false;
  if(!coll["f"].as(f)) return false;
  if(!coll["xform"].asvector(xform)) return false;
  if(xform.size() != 16) return false;
  return true;
}

void Viewport::setModelviewMatrix(const double M[16])
{
  xform.resize(16);
  copy(&M[0],&M[0]+16,xform.begin());
}

void Viewport::setRigidTransform(const double R[9],const double t[3])
{
  RigidTransform T;
  T.R.set(R);
  T.t.set(t);
  Matrix4 m(T);
  xform.resize(16);
  m.get(&xform[0]);
}

void Viewport::getRigidTransform(double out[9],double out2[3])
{
  Matrix4 m;
  m.set(&xform[0]);
  RigidTransform T(m);
  T.R.get(out);
  T.t.get(out2);
}


std::string Viewport::toJson() const
{
  AnyCollection coll;
  coll["perspective"] = perspective;
  coll["scale"] = scale;
  coll["x"] = x;
  coll["y"] = y;
  coll["w"] = w;
  coll["h"] = h;
  coll["n"] = n;
  coll["f"] = f;
  coll["xform"].resize(16);
  for(int i=0;i<16;i++)
    coll["xform"][i] = xform[i];
  std::stringstream ss;
  ss<<coll;
  return ss.str();
}

Widget::Widget()
{
  index = createWidget();
}

Widget::~Widget()
{
  derefWidget(index);
}

Camera::Viewport GetCameraViewport(const Viewport& viewport)
{
  Camera::Viewport vp;
  vp.x = viewport.x;
  vp.y = viewport.y;
  vp.w = viewport.w;
  vp.h = viewport.h;
  vp.n = viewport.n;
  vp.f = viewport.f;
  vp.perspective = viewport.perspective;
  vp.scale = viewport.scale;
  Assert(viewport.xform.size()==16);
  vp.xform.set(Matrix4(&viewport.xform[0]));
  return vp;
}

bool Widget::hover(int x,int y,const Viewport& viewport)
{
  double distance = Inf;
  Camera::Viewport vp = GetCameraViewport(viewport);
  Assert(widgets[index].widget != NULL);
  bool res=widgets[index].widget->Hover(x,y,vp,distance);
  if(res) widgets[index].widget->SetHighlight(true);
  else widgets[index].widget->SetHighlight(false);
  return res;
}

bool Widget::beginDrag(int x,int y,const Viewport& viewport)
{
  double distance = Inf;
  Camera::Viewport vp = GetCameraViewport(viewport);
  bool res=widgets[index].widget->BeginDrag(x,y,vp,distance);
  if(res) widgets[index].widget->SetFocus(true);
  else widgets[index].widget->SetFocus(false);
  return res;
}

void Widget::drag(int dx,int dy,const Viewport& viewport)
{
  Camera::Viewport vp = GetCameraViewport(viewport);
  widgets[index].widget->Drag(dx,dy,vp);
}

void Widget::endDrag()
{
  widgets[index].widget->EndDrag();
  widgets[index].widget->SetFocus(false);
}

void Widget::keypress(char c)
{
  widgets[index].widget->Keypress(c);
}

void Widget::drawGL(const Viewport& viewport)
{
  Camera::Viewport vp = GetCameraViewport(viewport);
  widgets[index].widget->DrawGL(vp);
  widgets[index].widget->requestRedraw = false;
}

void Widget::idle()
{
  widgets[index].widget->Idle();
}

bool Widget::wantsRedraw()
{
  return widgets[index].widget->requestRedraw;
}

bool Widget::hasHighlight()
{
  return widgets[index].widget->hasHighlight;
}

bool Widget::hasFocus()
{
  return widgets[index].widget->hasFocus;
}

WidgetSet::WidgetSet()
  :Widget()
{
  widgets[index].widget = new GLDraw::WidgetSet;
}

void WidgetSet::add(const Widget& subwidget)
{
  GLDraw::WidgetSet* ws=dynamic_cast<GLDraw::WidgetSet*>(&*widgets[index].widget);
  ws->widgets.push_back(widgets[subwidget.index].widget);
  ws->widgetEnabled.push_back(true);
  refWidget(subwidget.index);
}
void WidgetSet::remove(const Widget& subwidget)
{
  GLDraw::WidgetSet* ws=dynamic_cast<GLDraw::WidgetSet*>(&*widgets[index].widget);
  for(size_t i=0;i<ws->widgets.size();i++)
    if(ws->widgets[i] == widgets[subwidget.index].widget) {
      //delete it
      ws->widgets.erase(ws->widgets.begin()+i);
      ws->widgetEnabled.erase(ws->widgetEnabled.begin()+i);
      if(ws->activeWidget == widgets[subwidget.index].widget)
	ws->activeWidget = NULL;
      if(ws->closestWidget == widgets[subwidget.index].widget)
	ws->closestWidget = NULL;
      derefWidget(subwidget.index);
      if(widgets[subwidget.index].widget == NULL) 
	return;
      i--;
    }
}

void WidgetSet::enable(const Widget& subwidget,bool enabled)
{
  GLDraw::WidgetSet* ws=dynamic_cast<GLDraw::WidgetSet*>(&*widgets[index].widget);
  for(size_t i=0;i<ws->widgets.size();i++)
    if(ws->widgets[i] == widgets[subwidget.index].widget) {
      if(ws->activeWidget == widgets[subwidget.index].widget)
	ws->activeWidget = NULL;
      if(ws->closestWidget == widgets[subwidget.index].widget)
	ws->closestWidget = NULL;
      ws->widgetEnabled[i] = enabled;
    }
}

PointPoser::PointPoser()
  :Widget()
{
  widgets[index].widget = new GLDraw::TransformWidget;
  GLDraw::TransformWidget* tw=dynamic_cast<GLDraw::TransformWidget*>(&*widgets[index].widget);
  tw->enableRotation = false;
}

void PointPoser::set(const double t[3])
{
  GLDraw::TransformWidget* tw=dynamic_cast<GLDraw::TransformWidget*>(&*widgets[index].widget);
  tw->T.t.set(t);
}

void PointPoser::get(double out[3])
{
  GLDraw::TransformWidget* tw=dynamic_cast<GLDraw::TransformWidget*>(&*widgets[index].widget);
  tw->T.t.get(out);
}


void PointPoser::setAxes(const double R[9])
{
  GLDraw::TransformWidget* tw=dynamic_cast<GLDraw::TransformWidget*>(&*widgets[index].widget);
  tw->T.R.set(R);
}


TransformPoser::TransformPoser()
  :Widget()
{
  widgets[index].widget = new GLDraw::TransformWidget;
}

void TransformPoser::set(const double R[9],const double t[3])
{
  GLDraw::TransformWidget* tw=dynamic_cast<GLDraw::TransformWidget*>(&*widgets[index].widget);
  tw->T.R.set(R);
  tw->T.t.set(t);
}

void TransformPoser::get(double out[9],double out2[3])
{
  GLDraw::TransformWidget* tw=dynamic_cast<GLDraw::TransformWidget*>(&*widgets[index].widget);
  tw->T.R.get(out);
  tw->T.t.get(out2);
}

void TransformPoser::enableTranslation(bool enable)
{
  GLDraw::TransformWidget* tw=dynamic_cast<GLDraw::TransformWidget*>(&*widgets[index].widget);
  tw->enableTranslation = enable;
}

void TransformPoser::enableRotation(bool enable)
{
  GLDraw::TransformWidget* tw=dynamic_cast<GLDraw::TransformWidget*>(&*widgets[index].widget);
  tw->enableRotation = enable;
}

ObjectPoser::ObjectPoser(RigidObjectModel& object)
  :Widget()
{
  RobotWorld& world = *worlds[object.world]->world;
  RigidObject* obj = world.rigidObjects[object.index];
  widgets[index].widget = new RigidObjectPoseWidget(obj);
}

void ObjectPoser::set(const double R[9],const double t[3])
{
  RigidObjectPoseWidget* tw=dynamic_cast<RigidObjectPoseWidget*>(&*widgets[index].widget);
  RigidTransform T;
  T.R.set(R);
  T.t.set(t);
  tw->SetPose(T);
}

void ObjectPoser::get(double out[9],double out2[3])
{
  RigidObjectPoseWidget* tw=dynamic_cast<RigidObjectPoseWidget*>(&*widgets[index].widget);
  RigidTransform T = tw->Pose();
  T.R.get(out);
  T.t.get(out2);
}

RobotPoser::RobotPoser(RobotModel& robot)
{
  Assert(worlds[robot.world]->world != NULL);
  RobotWorld& world = *worlds[robot.world]->world;
  Assert(robot.index >= 0 && robot.index < world.robots.size());
  Robot* rob = world.robots[robot.index];
  ViewRobot* view = &world.robotViews[robot.index];
  Assert(rob != NULL);
  Assert(view != NULL);
  widgets[index].widget = new RobotPoseWidget(rob,view);
}

void RobotPoser::setActiveDofs(const std::vector<int>& dofs)
{
  RobotPoseWidget* tw=dynamic_cast<RobotPoseWidget*>(&*widgets[index].widget);
  tw->SetActiveDofs(dofs);
}

void RobotPoser::set(const std::vector<double>& q)
{
  RobotPoseWidget* tw=dynamic_cast<RobotPoseWidget*>(&*widgets[index].widget);
  tw->SetPose(Config(q));
}

void RobotPoser::get(std::vector<double>& out)
{
  RobotPoseWidget* tw=dynamic_cast<RobotPoseWidget*>(&*widgets[index].widget);
  out.resize(tw->Pose().size());
  tw->Pose().getCopy(&out[0]);
}

void RobotPoser::getConditioned(const std::vector<double>& qref,std::vector<double>& out)
{
  RobotPoseWidget* tw=dynamic_cast<RobotPoseWidget*>(&*widgets[index].widget);
  out.resize(tw->Pose().size());
  tw->Pose_Conditioned(Config(qref)).getCopy(&out[0]);
}







/***************************  STABILITY TESTING CODE ***************************************/

void setFrictionConeApproximationEdges(int numEdges)
{
  if(numEdges < 3) throw PyException("Invalid number of friction cone approximation edges, must be at least 3");
  gStabilityNumFCEdges = numEdges;
}

void Convert(const std::vector<std::vector<double > >& contacts,vector<ContactPoint>& cps)
{
  cps.resize(contacts.size());
  for(size_t i=0;i<contacts.size();i++) {
    if(contacts[i].size() != 7) throw PyException("Invalid size of contact point, must be in the format (x,y,z,nx,ny,nz,kFriction)");
    if(contacts[i][6] < 0) throw PyException("Invalid contact point, negative friction coefficient");
    cps[i].x.set(contacts[i][0],contacts[i][1],contacts[i][2]);
    cps[i].n.set(contacts[i][3],contacts[i][4],contacts[i][5]);
    cps[i].kFriction = contacts[i][6];
  }
}

void Convert(const std::vector<std::vector<double > >& contacts,vector<ContactPoint2D>& cps)
{
  cps.resize(contacts.size());
  for(size_t i=0;i<contacts.size();i++) {
    if(contacts[i].size() != 4) throw PyException("Invalid size of contact point, must be in the format (x,y,angle,kFriction)");
    if(contacts[i][3] < 0) throw PyException("Invalid contact point, negative friction coefficient");
    cps[i].x.set(contacts[i][0],contacts[i][1]);
    cps[i].n.set(Cos(contacts[i][2]),Sin(contacts[i][2]));
    cps[i].kFriction = contacts[i][3];
  }
}

void Convert(const std::vector<std::vector<double > >& contactPositions,const std::vector<std::vector<double > >& frictionCones,vector<CustomContactPoint>& cps)
{
  cps.resize(contactPositions.size());
  for(size_t i=0;i<contactPositions.size();i++) {
    if(contactPositions[i].size() != 3) throw PyException("contactPositions must be a list of 3-lists");
    if(frictionCones[i].size() % 4 != 0) throw PyException("frictionCones elements must be a multiple of 4");
    cps[i].x.set(contactPositions[i][0],contactPositions[i][1],contactPositions[i][2]);
    cps[i].kFriction = 0.0;
    cps[i].forceMatrix.resize(frictionCones[i].size()/4,3);
    cps[i].forceOffset.resize(frictionCones[i].size()/4);
    int k=0;
    for(int j=0;j<cps[i].forceMatrix.m;j++,k+=4) {
      cps[i].forceMatrix(j,0) = frictionCones[i][k];
      cps[i].forceMatrix(j,1) = frictionCones[i][k+1];
      cps[i].forceMatrix(j,2) = frictionCones[i][k+2];
      cps[i].forceOffset[j] = frictionCones[i][k+3];
    }
  }
}

void Convert(const std::vector<std::vector<double > >& contactPositions,const std::vector<std::vector<double > >& frictionCones,vector<CustomContactPoint2D>& cps)
{
  cps.resize(contactPositions.size());
  for(size_t i=0;i<contactPositions.size();i++) {
    if(contactPositions[i].size() != 2) throw PyException("contactPositions must be a list of 2-lists");
    if(frictionCones[i].size() % 3 != 0) throw PyException("frictionCones elements must be a multiple of 3");
    cps[i].x.set(contactPositions[i][0],contactPositions[i][1]);
    cps[i].kFriction = 0.0;
    cps[i].forceMatrix.resize(frictionCones[i].size()/3,2);
    cps[i].forceOffset.resize(frictionCones[i].size()/3);
    int k=0;
    for(int j=0;j<cps[i].forceMatrix.m;j++,k+=3) {
      cps[i].forceMatrix(j,0) = frictionCones[i][k];
      cps[i].forceMatrix(j,1) = frictionCones[i][k+1];
      cps[i].forceOffset[j] = frictionCones[i][k+2];
    }
  }
}

bool forceClosure(const std::vector<std::vector<double > >& contacts)
{
  vector<ContactPoint> cps;
  Convert(contacts,cps);
  return TestForceClosure(cps,gStabilityNumFCEdges);
}

bool forceClosure(const std::vector<std::vector<double> >& contactPositions,const std::vector<std::vector<double > >& frictionCones)
{
  vector<CustomContactPoint> cps;
  Convert(contactPositions,frictionCones,cps);
  return TestForceClosure(cps);
}

bool forceClosure2D(const std::vector<std::vector<double > >& contacts)
{
  vector<ContactPoint2D> cps;
  Convert(contacts,cps);
  return TestForceClosure(cps);
}

bool forceClosure2D(const std::vector<std::vector<double > >& contactPositions,const std::vector<std::vector<double> >& frictionCones)
{
  vector<CustomContactPoint2D> cps;
  Convert(contactPositions,frictionCones,cps);
  return TestForceClosure(cps);
}

PyObject* ToPy2(const vector<Vector3>& x)
{
  PyObject* ls = PyList_New(x.size());
  PyObject* pItem;
  if(ls == NULL) {
    goto fail;
  }

  for(size_t i = 0; i < x.size(); i++) {
    pItem = ::ToPy(x[i]);
    if(pItem == NULL)
      goto fail;
    PyList_SetItem(ls, i, pItem);
  }

  return ls;

  fail:
  Py_XDECREF(ls);
  throw PyException("Failure during ToPy");
  return NULL;
}

PyObject* ToPy2(const vector<Vector2>& x)
{
  PyObject* ls = PyList_New(x.size());
  PyObject* pItem;
  if(ls == NULL) {
    goto fail;
  }

  for(size_t i = 0; i < x.size(); i++) {
    pItem = ::ToPy(x[i]);
    if(pItem == NULL)
      goto fail;
    PyList_SetItem(ls, i, pItem);
  }

  return ls;

  fail:
  Py_XDECREF(ls);
  throw PyException("Failure during ToPy");
  return NULL;
}


PyObject* comEquilibrium(const std::vector<std::vector<double> >& contacts,const vector<double>& fext,PyObject* com)
{
  if(fext.size() != 3) throw PyException("Invalid external force, must be a 3-list");
  vector<ContactPoint> cps;
  Convert(contacts,cps);
  if(com == Py_None) {
    //test all 
    bool res=TestAnyCOMEquilibrium(cps,Vector3(fext[0],fext[1],fext[2]),gStabilityNumFCEdges);
    if(res) 
      Py_RETURN_TRUE;
    else
      Py_RETURN_FALSE;
  }
  Vector3 vcom;
  if(!FromPy(com,vcom)) throw PyException("Could not convert COM to a 3-list of floats");
  vector<Vector3> forces(cps.size());
  if(TestCOMEquilibrium(cps,Vector3(fext[0],fext[1],fext[2]),gStabilityNumFCEdges,vcom,forces)) {
    return ToPy2(forces);
  }
  Py_RETURN_NONE;
}

PyObject* comEquilibrium(const std::vector<std::vector<double> >& contactPositions,const std::vector<std::vector<double> >& frictionCones,const vector<double>& fext,PyObject* com)
{
  if(fext.size() != 3) throw PyException("Invalid external force, must be a 3-list");
  vector<CustomContactPoint> cps;
  Convert(contactPositions,frictionCones,cps);
  if(com == Py_None) {
    //test all 
    bool res=TestAnyCOMEquilibrium(cps,Vector3(fext[0],fext[1],fext[2]));
    if(res) 
      Py_RETURN_TRUE;
    else
      Py_RETURN_FALSE;
  }
  Vector3 vcom;
  if(!FromPy(com,vcom)) throw PyException("Could not convert COM to a 3-list of floats");
  vector<Vector3> forces(cps.size());
  if(TestCOMEquilibrium(cps,Vector3(fext[0],fext[1],fext[2]),vcom,forces)) {
    return ToPy2(forces);
  }
  Py_RETURN_NONE;
}


PyObject* comEquilibrium2D(const std::vector<std::vector<double> >& contacts,const vector<double>& fext,PyObject* com)
{
  if(fext.size() != 2) throw PyException("Invalid external force, must be a 2-list");
  vector<ContactPoint2D> cps;
  Convert(contacts,cps);
  if(com == Py_None) {
    //test all 
    bool res=TestAnyCOMEquilibrium(cps,Vector2(fext[0],fext[1]));
    if(res) 
      Py_RETURN_TRUE;
    else
      Py_RETURN_FALSE;
  }
  Vector2 vcom;
  if(!FromPy(com,vcom)) throw PyException("Could not convert COM to a 2-list of floats");
  vector<Vector2> forces(cps.size());
  if(TestCOMEquilibrium(cps,Vector2(fext[0],fext[1]),vcom,forces)) {
    return ToPy2(forces);
  }
  Py_RETURN_NONE;
}

PyObject* comEquilibrium2D(const std::vector<std::vector<double> >& contactPositions,const std::vector<std::vector<double> >& frictionCones,const vector<double>& fext,PyObject* com)
{
  if(fext.size() != 2) throw PyException("Invalid external force, must be a 2-list");
  vector<CustomContactPoint2D> cps;
  Convert(contactPositions,frictionCones,cps);
  if(com == Py_None) {
    //test all 
    bool res=TestAnyCOMEquilibrium(cps,Vector2(fext[0],fext[1]));
    if(res) 
      Py_RETURN_TRUE;
    else
      Py_RETURN_FALSE;
  }
  Vector2 vcom;
  if(!FromPy(com,vcom)) throw PyException("Could not convert COM to a 2-list of floats");
  vector<Vector2> forces(cps.size());
  if(TestCOMEquilibrium(cps,Vector2(fext[0],fext[1]),vcom,forces)) {
    return ToPy2(forces);
  }
  Py_RETURN_NONE;
}


PyObject* supportPolygon(const std::vector<std::vector<double> >& contacts)
{
  vector<ContactPoint> cps;
  Convert(contacts,cps);
  SupportPolygon sp;
  if(!sp.Set(cps,Vector3(0,0,-1),gStabilityNumFCEdges)) throw PyException("Numerical problem calculating support polygon?");
  if(sp.vertices.empty()) {
    //empty support polygon
    PyObject* res = PyList_New(1);
    PyObject* invalid = Py_BuildValue("[fff]",0.0,0.0,-1.0);
    PyList_SetItem(res,0,invalid);
    return res;
  }
  PyObject* res = PyList_New(sp.planes.size());
  for(size_t i=0;i<sp.planes.size();i++) {
    PyObject* plane = Py_BuildValue("[fff]",sp.planes[i].normal.x,sp.planes[i].normal.y,sp.planes[i].offset);
    PyList_SetItem(res,i,plane);
  }
  return res;
}

/// A fancy version of the normal supportPolygon test.
/// contactPositions is a list of 3-lists giving the contact point positions. 
/// The i'th element in the list frictionCones has length (k*4), and gives the contact
/// force constraints (ax,ay,az,b) where ax*fx+ay*fy+az*fz <= b limits the contact force
/// (fx,fy,fz) at the i'th contact.  Each of the k 4-tuples is laid out sequentially per-contact.
/// 
/// The return value is a list of 3-tuples giving the sorted plane boundaries of the polygon.
/// The format of a plane is (nx,ny,ofs) where (nx,ny) are the outward facing normals, and
/// ofs is the offset from 0.  In other words to test stability of a com [x,y], you can test
/// whether dot([nx,ny],[x,y]) <= ofs  for all planes.
PyObject* supportPolygon(const std::vector<std::vector<double> >& contactPositions,const std::vector<std::vector<double> >& frictionCones)
{
  vector<CustomContactPoint> cps;
  Convert(contactPositions,frictionCones,cps);
  SupportPolygon sp;
  if(!sp.Set(cps,Vector3(0,0,-1))) throw PyException("Numerical problem calculating support polygon?");
  if(sp.vertices.empty()) {
    //empty support polygon
    PyObject* res = PyList_New(1);
    PyObject* invalid = Py_BuildValue("[fff]",0.0,0.0,-1.0);
    PyList_SetItem(res,0,invalid);
    return res;
  }
  PyObject* res = PyList_New(sp.planes.size());
  for(size_t i=0;i<sp.planes.size();i++) {
    PyObject* plane = Py_BuildValue("[fff]",sp.planes[i].normal.x,sp.planes[i].normal.y,sp.planes[i].offset);
    PyList_SetItem(res,i,plane);
  }
  return res;
}


/// Calculates the support polygon (interval)  for a given set of contacts and a downward
/// external force (0,-g). A contact point is given by a list of 4 floats, [x,y,theta,k] as usual.
/// 
/// The return value is a 2-tuple giving the min / max extents of the support polygon.
/// If they are both infinite, the support polygon is empty.
PyObject* supportPolygon2D(const std::vector<std::vector<double> >& contacts)
{
  throw PyException("2D support polygons not implemented yet");
}

PyObject* supportPolygon2D(const std::vector<std::vector<double> >& contacts,const std::vector<std::vector<double> >& frictionCones)
{
  throw PyException("2D support polygons not implemented yet");
}

PyObject* equilibriumTorques(const RobotModel& robot,const std::vector<std::vector<double> >& contacts,const std::vector<int>& links,const std::vector<double>& fext,const std::vector<double>& internalTorques,double norm)
{
  if(robot.robot == NULL) throw PyException("Called with empty robot");
  if(fext.size() != 3) throw PyException("Invalid external force, must be a 3-list");
  if(!internalTorques.empty()) {
    if(internalTorques.size() != robot.robot->links.size())
      throw PyException("Invalid number of internal torques specified");
  }
  vector<ContactPoint> cps;
  CustomContactFormation formation;
  Convert(contacts,cps);
  formation.links = links;
  formation.contacts.resize(cps.size());
  for(size_t i=0;i<cps.size();i++)
    formation.contacts[i].set(cps[i],gStabilityNumFCEdges);
  TorqueSolver ts(*robot.robot,formation);
  ts.SetGravity(Vector3(fext[0],fext[1],fext[2]));
  ts.SetNorm((norm == 0? Inf : norm));
  bool weighted = true;
  ts.Init(weighted);
  if(!internalTorques.empty())
    ts.internalForces.copy(internalTorques);
  if(!ts.Solve()) {
    Py_RETURN_NONE;
  }
  return Py_BuildValue("(NN)",ToPy(ts.t),ToPy(ts.f));
}

PyObject* equilibriumTorques(const RobotModel& robot,const std::vector<std::vector<double> >& contacts,const std::vector<int>& links,const vector<double>& fext,double norm)
{
  vector<double> internalTorques;
  return ::equilibriumTorques(robot,contacts,links,fext,internalTorques,norm);
}<|MERGE_RESOLUTION|>--- conflicted
+++ resolved
@@ -4043,19 +4043,6 @@
   }
 }
 
-<<<<<<< HEAD
-void SimRobotController::getPIDGains(std::vector<double>& kP,std::vector<double>& kI,std::vector<double>& kD)
-{
-  RobotMotorCommand& command = controller->command;
-  int size = command.actuators.size();
-  kP.resize(size, 0.0);
-  kI.resize(size, 0.0);
-  kD.resize(size, 0.0);
-  for(size_t i=0;i<command.actuators.size();i++) {
-    kP[i] = command.actuators[i].kP;
-    kI[i] = command.actuators[i].kI;
-    kD[i] = command.actuators[i].kD;
-=======
 void SimRobotController::getPIDGains(std::vector<double>& kPout,std::vector<double>& kIout,std::vector<double>& kDout)
 {
   RobotMotorCommand& command = controller->command;
@@ -4067,7 +4054,6 @@
     kPout[i] = command.actuators[i].kP;
     kIout[i] = command.actuators[i].kI;
     kDout[i] = command.actuators[i].kD;
->>>>>>> 156b1139
   }
 }
 
