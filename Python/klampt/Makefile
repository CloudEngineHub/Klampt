--- conflicted
+++ resolved
@@ -18,21 +18,12 @@
 	echo "HTML docs are placed in Klampt/Python/docs/build/html"
 
 swig:
-<<<<<<< HEAD
-	$(SWIG) -python -c++ src/robotsim.i
-	$(SWIG) -python -c++ src/motionplanning.i
-	$(SWIG) -python -c++ src/rootfind.i
-	$(PYTHON) src/improve_swig_docs.py src/robotsim.py > src/robotsim_temp.py
-	$(PYTHON) src/improve_swig_docs.py src/motionplanning.py > src/motionplanning_temp.py
-	$(PYTHON) src/improve_swig_docs.py src/rootfind.py > src/rootfind_temp.py
-=======
 	swig -python -py3 -c++ src/robotsim.i
 	swig -python -py3 -c++ src/motionplanning.i
 	swig -python -py3 -c++ src/rootfind.i
 	python3 src/improve_swig_docs.py src/robotsim.py > src/robotsim_temp.py
 	python3 src/improve_swig_docs.py src/motionplanning.py > src/motionplanning_temp.py
 	python3 src/improve_swig_docs.py src/rootfind.py > src/rootfind_temp.py
->>>>>>> 834b1d8c
 	cp src/robotsim_temp.py robotsim.py
 	cp src/motionplanning_temp.py plan/motionplanning.py
 	cp src/rootfind_temp.py math/rootfind.py
