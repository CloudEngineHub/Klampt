--- conflicted
+++ resolved
@@ -394,11 +394,7 @@
         if hasattr(self.A,'dot'):  #numpy array or scipy.sparse matrix
             xamb = vectorops.add(self.b,self.A.dot(xemb))
         else:
-<<<<<<< HEAD
-            xamb = [v for v in self.b]
-=======
             xamb = self.b[:]
->>>>>>> b8bb1ae6
             #list of dicts
             for (i,dofs) in enumerate(self.A):
                 for j,c in dofs.items():
