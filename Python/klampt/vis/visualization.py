--- conflicted
+++ resolved
@@ -1164,14 +1164,10 @@
         name (str): the name of the item
         attr (str): the name of the attribute (see :func:`setAttribute`)
     """
-<<<<<<< HEAD
-    return scene().getAttribute(name,attr)
-=======
     global _vis
     if _vis is None:
         return
     return _vis.getAttribute(name,attr)
->>>>>>> 4a566566
 
 def getAttributes(name):
     """Gets a dictionary of all relevant attributes of an item's appearance. 
@@ -1180,14 +1176,10 @@
     Args:
         name (str): the name of the item
     """
-<<<<<<< HEAD
-    return scene().getAttributes(name)
-=======
     global _vis
     if _vis is None:
         return
     return _vis.getAttributes(name)
->>>>>>> 4a566566
 
 def revertAppearance(name):
     scene().revertAppearance(name)
