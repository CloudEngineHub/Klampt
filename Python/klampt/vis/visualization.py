--- conflicted
+++ resolved
@@ -2585,23 +2585,16 @@
             for p in self.glwidget.program.plugins:
                 if hasattr(p,'sim'):
                     return p.sim
-<<<<<<< HEAD
-=======
                 elif isinstance(p,VisualizationPlugin):
                     sim = p.items.get('sim',None)
                     if sim != None: return sim.item
->>>>>>> 1b3d1608
             return None
         def save_camera(self):
             if not hasattr(self.glwidget.program,'get_view'):
                 print "Program does not appear to have a camera"
                 return
             v = self.glwidget.program.get_view()
-<<<<<<< HEAD
             fn = QFileDialog.getSaveFileName(caption="Viewport file (*.txt)",filter="Viewport file (*.txt);;All files (*.*)",options=QFileDialog.DontUseNativeDialog)
-=======
-            fn = QFileDialog.getSaveFileName(caption="Viewport file (*.txt)",filter="Viewport file (*.txt);;All files (*.*)")
->>>>>>> 1b3d1608
             if fn is None:
                 return
             f = open(str(fn),'w')
@@ -2613,11 +2606,7 @@
             scale = 1.0/(2.0*math.tan(rfov*0.5/aspect)*aspect)
             f.write("SCALE %f\n"%(scale,))
             f.write("NEARPLANE %f\n"%(v.clippingplanes[0],))
-<<<<<<< HEAD
             f.write("FARPLANE %f\n"%(v.clippingplanes[1],))
-=======
-            f.write("FARPLANE %f\n"%(v.clippingplanes[0],))
->>>>>>> 1b3d1608
             f.write("CAMTRANSFORM ")
             mat = se3.homogeneous(v.camera.matrix())
             f.write(' '.join(str(v) for v in sum(mat,[])))
@@ -2625,7 +2614,6 @@
             f.write("ORBITDIST %f\n"%(v.camera.dist,))
             f.close()
         def load_camera(self):
-<<<<<<< HEAD
             v = self.glwidget.program.get_view()
             fn = QFileDialog.getOpenFileName(caption="Viewport file (*.txt)",filter="Viewport file (*.txt);;All files (*.*)",options=QFileDialog.DontUseNativeDialog)
             if fn is None:
@@ -2677,9 +2665,6 @@
             self.glwidget.program.set_view(v)
             f.close()
 
-=======
-            print "TODO"
->>>>>>> 1b3d1608
         def save_world(self):
             w = self.getWorld()
             if w is None:
