#include "three.js.h"
#include <KrisLibrary/meshing/MeshPrimitives.h>
#include <boost/uuid/uuid.hpp>            // uuid class
#include <boost/uuid/uuid_generators.hpp> // generators
#include <boost/uuid/uuid_io.hpp>         // streaming operators etc.
#include <sstream>
using namespace std;

unsigned char FloatColorChar(float v)
{
  return Max(Min(int(v*255.0),255),0);
}
int ToRGB32(const GLDraw::GLColor& col)
{
  unsigned char r=FloatColorChar(col.rgba[0]);
  unsigned char g=FloatColorChar(col.rgba[1]);
  unsigned char b=FloatColorChar(col.rgba[2]);
  return r << 16 | g << 8 | b;
}

string MakeRandomUUID()
{
  stringstream ss;
  boost::uuids::uuid uuid = boost::uuids::random_generator()();
  ss << uuid;
  return ss.str();
}

struct ThreeJSCache
{
  bool HasUUID(const Geometry::AnyCollisionGeometry3D& geom) const {
    return geometryUUIDs.count(&geom) != 0;
  }
  bool HasUUID(const GLDraw::GeometryAppearance& app) const {
    return materialUUIDs.count(&app) != 0;
  }
  string GetUUID(const Geometry::AnyCollisionGeometry3D& geom) {
    if(geometryUUIDs.count(&geom) == 0) {
      string res = MakeRandomUUID();
      geometryUUIDs[&geom] = res;
      return res;
    }
    return geometryUUIDs[&geom];
  }
  string GetUUID(const GLDraw::GeometryAppearance& app) {
    if(materialUUIDs.count(&app) == 0) {
      string res = MakeRandomUUID();
      materialUUIDs[&app] = res;
      return res;
    }
    return materialUUIDs[&app];
  }
  map<const Geometry::AnyCollisionGeometry3D*,string> geometryUUIDs;
  map<const GLDraw::GeometryAppearance*,string> materialUUIDs;
};

void ThreeJSExport(const RobotWorld& world,AnyCollection& out,ThreeJSCache& cache);
void ThreeJSExport(WorldSimulation& sim,AnyCollection& out,ThreeJSCache& cache);
void ThreeJSExport(const Robot& robot,AnyCollection& out,ThreeJSCache& cache);
void ThreeJSExport(const RigidObject& object,AnyCollection& out,ThreeJSCache& cache);
void ThreeJSExport(const Terrain& terrain,AnyCollection& out,ThreeJSCache& cache);
void ThreeJSExportGeometry(const ManagedGeometry& geom,AnyCollection& out,ThreeJSCache& cache);
void ThreeJSExportAppearance(const ManagedGeometry& geom,AnyCollection& out,ThreeJSCache& cache);
void ThreeJSExport(const Geometry::AnyCollisionGeometry3D& geom,AnyCollection& out,ThreeJSCache& cache);
void ThreeJSExport(const GLDraw::GeometryAppearance& app,AnyCollection& out,ThreeJSCache& cache);

void ThreeJSExport(const RigidTransform& T,AnyCollection& out)
{
  Matrix4 mat;
  T.get(mat);
  out.resize(16);
  //column major
  for(int i=0;i<4;i++)
    for(int j=0;j<4;j++)
      out[j*4+i] = mat(i,j);
}




void ThreeJSExport(const RobotWorld& world,AnyCollection& out,ThreeJSCache& cache)
{
  out["metadata"]["version"] = 4.4;
  out["metadata"]["type"] = "Object";
  out["metadata"]["fullscene"] = true;
  out["metadata"]["generator"] = "Klampt three.js export";
  AnyCollection& geometries = out["geometries"];
  AnyCollection& materials = out["materials"];
  //even if the world is empty, this should be set to an array
  geometries.resize(0);
  materials.resize(0);
  //first, loop through all geometries and materials
  for(size_t i=0;i<world.robots.size();i++) {
    for(size_t j=0;j<world.robots[i]->links.size();j++) {
      AnyCollection geom,mat;
      ThreeJSExportGeometry(world.robots[i]->geomManagers[j],geom,cache);
      ThreeJSExportAppearance(world.robots[i]->geomManagers[j],mat,cache);
      if(geom.ismap()) 
  geometries[geometries.size()] = geom;
      if(mat.ismap()) 
  materials[materials.size()] = mat;
    }
  }
  for(size_t i=0;i<world.rigidObjects.size();i++) {
    AnyCollection geom,mat;
    ThreeJSExportGeometry(world.rigidObjects[i]->geometry,geom,cache);
    ThreeJSExportAppearance(world.rigidObjects[i]->geometry,mat,cache);
    if(geom.ismap()) 
      geometries[geometries.size()] = geom;
    if(mat.ismap()) 
      materials[materials.size()] = mat;
  }
  for(size_t i=0;i<world.terrains.size();i++) {
    AnyCollection geom,mat;
    ThreeJSExportGeometry(world.terrains[i]->geometry,geom,cache);
    ThreeJSExportAppearance(world.terrains[i]->geometry,mat,cache);
    if(geom.ismap()) 
      geometries[geometries.size()] = geom;
    if(mat.ismap()) 
      materials[materials.size()] = mat;
  }
  //now loop through all objects
  AnyCollection& rootobject = out["object"];
  rootobject["name"] = "world";
  rootobject["uuid"] = MakeRandomUUID();
  rootobject["type"] = "Scene";
  RigidTransform T; T.setIdentity();
  //ThreeJSExport(T,rootobject["matrix"]);
  AnyCollection& clist = rootobject["children"];
  for(size_t i=0;i<world.robots.size();i++) 
    ThreeJSExport(*world.robots[i],clist[clist.size()],cache);
  for(size_t i=0;i<world.rigidObjects.size();i++) 
    ThreeJSExport(*world.rigidObjects[i],clist[clist.size()],cache);
  for(size_t i=0;i<world.terrains.size();i++) 
    ThreeJSExport(*world.terrains[i],clist[clist.size()],cache);

  AnyCollection light;
  light["uuid"] = MakeRandomUUID();
  light["name"] = "DirectionalLight 1";
  light["type"] = "DirectionalLight";
  light["color"] = 16777215;
  light["intensity"]=1;

  /*
  AnyCollection lightMatrix;
  lightMatrix[0]=1;
  lightMatrix[1]=0;
  lightMatrix[2]=0;
  lightMatrix[3]=0;
  lightMatrix[4]=0;
  lightMatrix[5]=1;
  lightMatrix[6]=0;
  lightMatrix[7]=0;
  lightMatrix[8]=0;
  lightMatrix[9]=0;
  lightMatrix[10]=1;
  lightMatrix[11]=0;
  lightMatrix[12]=2;
  lightMatrix[13]=0;
  lightMatrix[14]=9;
  lightMatrix[15]=1;

  light["matrix"]=lightMatrix;
  */
  AnyCollection above;
  above.resize(3);
  above[0] = 2;
  above[1] = -3;
  above[2] = 9;
  AnyCollection zero;
  zero.resize(3);
  zero[0] = 0;
  zero[0] = 0;
  zero[0] = 0;
  light["position"] = above;
  light["target"]["position"] = zero;
  clist[clist.size()]=light;

  AnyCollection sceneMatrix; //adjust to match view in three.js
  sceneMatrix[0]=1;
  sceneMatrix[1]=0;
  sceneMatrix[2]=0;
  sceneMatrix[3]=0;
  sceneMatrix[4]=0;
  sceneMatrix[5]=0;
  sceneMatrix[6]=-1;
  sceneMatrix[7]=0;
  sceneMatrix[8]=0;
  sceneMatrix[9]=1;
  sceneMatrix[10]=0;
  sceneMatrix[11]=0;
  sceneMatrix[12]=0;
  sceneMatrix[13]=0;
  sceneMatrix[14]=0;
  sceneMatrix[15]=1;

  rootobject["matrix"]=sceneMatrix;
}

void ThreeJSExportTransforms(const RobotWorld& world,AnyCollection& out)
{
  out["metadata"]["version"] = 4.4;
  out["metadata"]["type"] = "Object";
  out["metadata"]["fullscene"] = false;
  out["metadata"]["generator"] = "Klampt three.js export";

  //now loop through all objects
  AnyCollection& clist = out["object"];

  //AnyCollection& clist = rootobject["object"];

  AnyCollection sceneMatrix; //adjust to match view in three.js
  sceneMatrix[0]=1;
  sceneMatrix[1]=0;
  sceneMatrix[2]=0;
  sceneMatrix[3]=0;
  sceneMatrix[4]=0;
  sceneMatrix[5]=0;
  sceneMatrix[6]=-1;
  sceneMatrix[7]=0;
  sceneMatrix[8]=0;
  sceneMatrix[9]=1;
  sceneMatrix[10]=0;
  sceneMatrix[11]=0;
  sceneMatrix[12]=0;
  sceneMatrix[13]=0;
  sceneMatrix[14]=0;
  sceneMatrix[15]=1;

  AnyCollection worldUpdate;
  worldUpdate["name"]="world";
  worldUpdate["matrix"]=sceneMatrix;

  clist[clist.size()]=worldUpdate;

  //AnyCollection& clist = rootobject["children"];
  for(size_t i=0;i<world.robots.size();i++) 
    ThreeJSExportTransforms(*world.robots[i],clist);
  for(size_t i=0;i<world.rigidObjects.size();i++) 
    ThreeJSExportTransforms(*world.rigidObjects[i],clist[clist.size()]);
  for(size_t i=0;i<world.terrains.size();i++) 
    ThreeJSExportTransforms(*world.terrains[i],clist[clist.size()]);

  AnyCollection lightUpdate;
  
  /*
  AnyCollection lightMatrix;
  lightMatrix[0]=1;
  lightMatrix[1]=0;
  lightMatrix[2]=0;
  lightMatrix[3]=0;
  lightMatrix[4]=0;
  lightMatrix[5]=1;
  lightMatrix[6]=0;
  lightMatrix[7]=0;
  lightMatrix[8]=0;
  lightMatrix[9]=0;
  lightMatrix[10]=1;
  lightMatrix[11]=0;
  lightMatrix[12]=2;
  lightMatrix[13]=0;
  lightMatrix[14]=9;
  lightMatrix[15]=1;

  lightUpdate["name"] = "DirectionalLight 1";
  lightUpdate["matrix"]=lightMatrix;
  clist[clist.size()]=lightUpdate;
  */

}

void ThreeJSExport(WorldSimulation& sim,AnyCollection& out,ThreeJSCache& cache)
{
  sim.UpdateModel();
  ThreeJSExport(*sim.world,out,cache);
  //TODO: export commanded config
}

void ThreeJSExportTransforms(WorldSimulation& sim,AnyCollection& out)
{
  sim.UpdateModel();
  ThreeJSExportTransforms(*sim.world,out);
  //TODO: export commanded config
}


void ThreeJSExport(const Robot& robot,AnyCollection& out,ThreeJSCache& cache)
{
  out["uuid"] = MakeRandomUUID();
  out["name"] = robot.name;
  out["type"] = "Group";
  out["children"].resize(0);
  RigidTransform T; T.setIdentity();
  ThreeJSExport(T,out["matrix"]);
  vector<AnyCollection*> llists(robot.links.size(),NULL);
  vector<AnyCollection*> clists(robot.links.size(),NULL);
  for(size_t i=0;i<robot.links.size();i++) {
    AnyCollection* clist = NULL;
    if(robot.parents[i] < 0) 
      clist = &out["children"];
    else {
      if(!clists[robot.parents[i]])
  //add children element
  clists[robot.parents[i]] = &(*llists[robot.parents[i]])["children"];
      clist = clists[robot.parents[i]];
    }
    //this accessor automatically appends to the array
    AnyCollection& me = (*clist)[clist->size()];
    llists[i] = &me;
    me["uuid"] = MakeRandomUUID();
    me["name"] = robot.LinkName(i);
    if(robot.geomManagers[i].Empty()) {
      me["type"] = "Group";
    }
    else {
      me["type"] = "Mesh";
      ThreeJSExportGeometry(robot.geomManagers[i],me["geometry"],cache);
      ThreeJSExportAppearance(robot.geomManagers[i],me["material"],cache);
    }
    RigidTransform Tparent,Trel;
    if(robot.parents[i] < 0) Tparent.setIdentity();
    else Tparent = robot.links[robot.parents[i]].T_World;
    Trel.mulInverseA(Tparent,robot.links[i].T_World);
    ThreeJSExport(Trel,me["matrix"]);
  }
}

void ThreeJSExportTransforms(const Robot& robot,AnyCollection& out)
{  
  AnyCollection robotUpdate;
  
  robotUpdate["name"] = robot.name;
  RigidTransform T; T.setIdentity();
  ThreeJSExport(T,robotUpdate["matrix"]);

  out[out.size()]=robotUpdate;

  vector<AnyCollection*> llists(robot.links.size(),NULL);
  vector<AnyCollection*> clists(robot.links.size(),NULL);

  for(size_t i=0;i<robot.links.size();i++) {
    //AnyCollection* clist = NULL;
    //if(robot.parents[i] < 0) 
      //clist = &out["children"];
    //else {
    //  if(!clists[robot.parents[i]])
<<<<<<< HEAD
	//add children element
=======
  //add children element
>>>>>>> bbfbe0f5
    //clists[robot.parents[i]] = &(*llists[robot.parents[i]])["children"];
    //  clist = clists[robot.parents[i]];
    //}

    //this accessor automatically appends to the array
    //nyCollection& me = (*clist)[clist->size()];
    //llists[i] = &me;
    AnyCollection robotLinkUpdate;
   
    robotLinkUpdate["name"] = robot.LinkName(i);
    
    RigidTransform Tparent,Trel;
    if(robot.parents[i] < 0) Tparent.setIdentity();
    else Tparent = robot.links[robot.parents[i]].T_World;
    Trel.mulInverseA(Tparent,robot.links[i].T_World);
    ThreeJSExport(Trel,robotLinkUpdate["matrix"]);

    out[out.size()]=robotLinkUpdate;
  }
}

void ThreeJSExport(const RigidObject& object,AnyCollection& out,ThreeJSCache& cache)
{
  out["uuid"] = MakeRandomUUID();
  out["name"] = object.name;
  if(object.geometry.Empty()) {
    out["type"] = "Group";
  }
  else {
    out["type"] = "Mesh";
    ThreeJSExportGeometry(object.geometry,out["geometry"],cache);
    ThreeJSExportAppearance(object.geometry,out["material"],cache);
  }
  ThreeJSExport(object.T,out["matrix"]);
}

void ThreeJSExportTransforms(const RigidObject& object,AnyCollection& out)
{
  //out["uuid"] = MakeRandomUUID();
  out["name"] = object.name;
  if(object.geometry.Empty()) {
    //out["type"] = "Group";
  }
  else {
    //out["type"] = "Mesh";
    //ThreeJSExportGeometry(object.geometry,out["geometry"],cache);
    //ThreeJSExportAppearance(object.geometry,out["material"],cache);
  }
  ThreeJSExport(object.T,out["matrix"]);
}

void ThreeJSExport(const Terrain& terrain,AnyCollection& out,ThreeJSCache& cache)
{
  out["uuid"] = MakeRandomUUID();
  out["name"] = terrain.name;
  if(terrain.geometry.Empty()) {
    out["type"] = "Group";
  }
  else {
    out["type"] = "Mesh";
    ThreeJSExportGeometry(terrain.geometry,out["geometry"],cache);
    ThreeJSExportAppearance(terrain.geometry,out["material"],cache);
  }
  RigidTransform T; T.setIdentity();
  ThreeJSExport(T,out["matrix"]);
}

void ThreeJSExportTransforms(const Terrain& terrain,AnyCollection& out)
{
  //out["uuid"] = MakeRandomUUID();
  out["name"] = terrain.name;
  if(terrain.geometry.Empty()) {
    //out["type"] = "Group";
  }
  else {
    //out["type"] = "Mesh";
    //ThreeJSExportGeometry(terrain.geometry,out["geometry"],cache);
    //ThreeJSExportAppearance(terrain.geometry,out["material"],cache);
  }
  RigidTransform T; T.setIdentity();
  ThreeJSExport(T,out["matrix"]);
}

void ThreeJSExportGeometry(const ManagedGeometry& geom,AnyCollection& out,ThreeJSCache& cache)
{
  if(!geom.Empty())
    ThreeJSExport(*geom,out,cache);
}
void ThreeJSExportAppearance(const ManagedGeometry& geom,AnyCollection& out,ThreeJSCache& cache)
{
  if(!geom.Empty())
    ThreeJSExport(*geom.Appearance(),out,cache);
}
void ThreeJSExport(const Meshing::TriMesh& mesh,AnyCollection& out)
{
  out["type"] = "Geometry";
  AnyCollection vertices, faces;
  vertices.resize(mesh.verts.size()*3);
  for(size_t i=0;i<mesh.verts.size();i++) {
    vertices[int(i*3)] = float(mesh.verts[i].x);
    vertices[int(i*3+1)] = float(mesh.verts[i].y);
    vertices[int(i*3+2)] = float(mesh.verts[i].z);
  }
  faces.resize(mesh.tris.size()*4);
  for(size_t i=0;i<mesh.tris.size();i++) {
    faces[int(i*4)] = 0;
    faces[int(i*4+1)] = mesh.tris[i].a;
    faces[int(i*4+2)] = mesh.tris[i].b;
    faces[int(i*4+3)] = mesh.tris[i].c;
  }
  out["data"]["vertices"] = vertices;
  out["data"]["faces"] = faces;
}
void ThreeJSExport(const Geometry::AnyCollisionGeometry3D& geom,AnyCollection& out,ThreeJSCache& cache)
{
  if(geom.Empty()) {
    fprintf(stderr,"Unable to save empty geometry to three.js!\n");
    return;
  }
  if(cache.HasUUID(geom)) {
    //fprintf(stderr,"Cached geometry.\n");
    out = cache.GetUUID(geom);
    return;
  }
  if(geom.type == Geometry::AnyCollisionGeometry3D::Primitive) {
    const GeometricPrimitive3D& prim = geom.AsPrimitive();
    //save primitive as mesh
    out["uuid"] = cache.GetUUID(geom);
    if(prim.type == GeometricPrimitive3D::Sphere) {
      const Sphere3D* s = AnyCast_Raw<Sphere3D>(&prim.data);
      int numStacks = 20;
      if(s->radius < 0.05) numStacks = 6;
      else if(s->radius < 0.2) numStacks = 10;
      else if(s->radius > 1.0) numStacks = 40;
      Meshing::TriMesh mesh;
      Meshing::MakeTriMesh(*s,numStacks,numStacks*2,mesh);
      ThreeJSExport(mesh,out);
    }
    else {
      AABB3D bb = geom.GetAABB();
      Real rad = (bb.bmax - bb.bmin).maxElement();
      int numDivs = 20;
      if(rad < 0.05) numDivs = 6;
      else if(rad < 0.2) numDivs = 10;
      else if(rad > 1.0) numDivs = 40;
      Meshing::TriMesh mesh;
      Meshing::MakeTriMesh(prim,mesh,numDivs);
      ThreeJSExport(mesh,out);
    }
  }
  else if(geom.type == Geometry::AnyCollisionGeometry3D::TriangleMesh) {
    //fprintf(stderr,"Triangle mesh geometry.\n");
    const Meshing::TriMesh& mesh = geom.AsTriangleMesh();
    out["uuid"] = cache.GetUUID(geom);
    ThreeJSExport(mesh,out);
  }
  else {
    //can't export files of that type
    fprintf(stderr,"Unable to save geometries of that type to three.js!\n");
  }
}
void ThreeJSExport(const GLDraw::GeometryAppearance& app,AnyCollection& out,ThreeJSCache& cache)
{
  if(cache.HasUUID(app)) { 
    //just a string
    out = cache.GetUUID(app);
    return;
  }
  else {
    //save material
    out["uuid"] = cache.GetUUID(app);
    //out["type"] = "MeshStandardMaterial";
    out["type"] = "MeshPhongMaterial";
    int rgb = ToRGB32(app.faceColor);
    out["color"] = rgb;
    out["emissive"] = 0;
    if(app.faceColor.rgba[3] != 1.0) {
      out["transparent"] = true;
      out["opacity"] = app.faceColor.rgba[3];
    }
  }
}

///Exports a world to a JSON object that can be used in the three.js editor.
///Contains metadata, geometries, materials, and object items.
void ThreeJSExport(const RobotWorld& world,AnyCollection& out)
{
  ThreeJSCache cache;
  ThreeJSExport(world,out,cache);
}
///Exports a simulation to a JSON object that can be used in the three.js
///editor.  Contains metadata, geometries, materials, and object items.
///Draws the simulation world in natural color and the commanded
///world in transparent green.
void ThreeJSExport(WorldSimulation& sim,AnyCollection& out)
{
  ThreeJSCache cache;
  ThreeJSExport(sim,out,cache);
}

//void ThreeJSExportTransforms(WorldSimulation& sim,AnyCollection& out) //DJZ - not using cache for transforms, so don't need this function 
//{
//  ThreeJSCache cache;
//  ThreeJSExportTransforms(sim,out,cache);
//}

///Exports a robot to a JSON object that can be used in the three.js editor.
///The result is a hierarchical set of Mesh or Group objects.
void ThreeJSExport(const Robot& robot,AnyCollection& out)
{
  ThreeJSCache cache;
  ThreeJSExport(robot,out,cache);
}
///Exports a rigid object to a JSON object that can be used in the three.js
///editor. The result is a Mesh object (or Group if the geometry is empty).
void ThreeJSExport(const RigidObject& object,AnyCollection& out)
{
  ThreeJSCache cache;
  ThreeJSExport(object,out,cache);
}
///Exports a rigid object to a JSON object that can be used in the three.js
///editor. The result is a Mesh object (or Group if the geometry is empty).
void ThreeJSExport(const Terrain& terrain,AnyCollection& out)
{
  ThreeJSCache cache;
  ThreeJSExport(terrain,out,cache);
}
///Exports geometry to a three.js scene Geometry instance.  The "uuid"
///element of the output gives the unique ID number that can be used elsewhere
void ThreeJSExportGeometry(const ManagedGeometry& geom,AnyCollection& out)
{
  ThreeJSCache cache;
  ThreeJSExportGeometry(geom,out,cache);
}
///Exports appearance to a three.js scene Material instance.  The "uuid"
///element of the output gives the unique ID number that can be used elsewhere
void ThreeJSExportAppearance(const ManagedGeometry& geom,AnyCollection& out)
{
  ThreeJSCache cache;
  ThreeJSExportAppearance(geom,out,cache);
}
///Exports to a three.js scene Geometry instance
void ThreeJSExport(const Geometry::AnyCollisionGeometry3D& geom,AnyCollection& out)
{
  ThreeJSCache cache;
  ThreeJSExport(geom,out,cache);
}
///Exports to a three.js scene Material instance
void ThreeJSExport(const GLDraw::GeometryAppearance& app,AnyCollection& out)
{
  ThreeJSCache cache;
  ThreeJSExport(app,out,cache);
}<|MERGE_RESOLUTION|>--- conflicted
+++ resolved
@@ -344,11 +344,7 @@
       //clist = &out["children"];
     //else {
     //  if(!clists[robot.parents[i]])
-<<<<<<< HEAD
 	//add children element
-=======
-  //add children element
->>>>>>> bbfbe0f5
     //clists[robot.parents[i]] = &(*llists[robot.parents[i]])["children"];
     //  clist = clists[robot.parents[i]];
     //}
