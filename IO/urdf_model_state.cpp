--- conflicted
+++ resolved
@@ -50,11 +50,7 @@
   const char *name_char = config->Attribute("name");
   if (!name_char)
   {
-<<<<<<< HEAD
     LOG4CXX_INFO(KrisLibrary::logger(),"No name given for the model_state. ");
-=======
-    printf("No name given for the model_state. \n");
->>>>>>> d012e259
     return false;
   }
   ms.name = std::string(name_char);
@@ -66,13 +62,8 @@
     if(LexicalCast(time_stamp_char,sec)) {
       ms.time_stamp.set(sec);
     }
-<<<<<<< HEAD
     else {
       LOG4CXX_INFO(KrisLibrary::logger(),"Parsing time stamp ["<< time_stamp_char<<"] failed");
-=======
-    catch (boost::bad_lexical_cast &e) {
-      printf("Parsing time stamp [%s] failed: %s \n", time_stamp_char, e.what());
->>>>>>> d012e259
       return false;
     }
   }
@@ -88,11 +79,7 @@
       joint_state->joint = std::string(joint_char);
     else
     {
-<<<<<<< HEAD
       LOG4CXX_INFO(KrisLibrary::logger(),"No joint name given for the model_state. ");
-=======
-      printf("No joint name given for the model_state. \n");
->>>>>>> d012e259
       return false;
     }
     
