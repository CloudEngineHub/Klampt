--- conflicted
+++ resolved
@@ -2,11 +2,6 @@
 #define QSIMTESTBACKEND_H
 
 #include <Interface/SimTestGUI.h>
-<<<<<<< HEAD
-
-#include <GLScreenshotPlugin.h>
-=======
->>>>>>> d03ac1f1
 
 class QSimTestBackend : public SimTestBackend
 {
