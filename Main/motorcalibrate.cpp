#include "motorcalibrate.h"
#include "Modeling/Resources.h"
#include "Modeling/Robot.h"
#include "Modeling/Interpolate.h"
#include <robotics/ConstrainedDynamics.h>
#include <robotics/NewtonEuler.h>
#include <math/differentiation.h>
#include <math/LDL.h>
#include <optimization/Minimization.h>
#include <utils/AnyCollection.h>
#include <fstream>
#include <Timer.h>
using namespace std;
using namespace Math;

/** @brief Simulates a single DOF under PD control and stick-slip friction.
 *
 * Given a linearized model
 *  x'' = minv * (t + f* - d*x' + k*x + c)
 * with PD torques t = kp(xdes-x)-kd(x'des-x')
 * and frictional forces f* = min_f |x''| s.t. |f| <= mu_d + |x'|*mu_v
 * returns the ending x(T),x'(T)
 */

//TODO create error dialogs for error prompts

void SimulateDOF(Real minv,Real d,Real k,Real c,
		 Real x0,Real dx0,
		 Real xDes,Real dxDes,
		 Real kP,Real kD,Real Iterm,Real dryFriction,Real viscousFriction,
		 Real T,Real timestep,Real torquemin,Real torquemax,
		 Real& xT,Real& dxT)
{
  xT=x0;
  dxT=dx0;
  //printf("desired (%g,%g)\n",xDes,dxDes);
  //printf("(%g,%g) ",xT,dxT);
  Real t=0;
  while(t < T) {
    //in absence of frictional forces, this is the acceleration
    Real tdes = kP*(xDes-xT)+kD*(dxDes-dxT)+Iterm;
    Real ddx0 = (Clamp(tdes,torquemin,torquemax)-d*dxT - k*xT - c)*minv;
    Real kf = dryFriction + Abs(dxT)*viscousFriction;
    Real ddx = ddx0;
    Real dt = Min(timestep,T-t);
    if(kf > 0) {
      //x'' = ddx0 + f / m;
      //x'[t+1] = x' + dt * x''
      //try to set x'[t+1] to zero
      //(-x'/dt-ddx0)*m = f
      Real f = (-dxT/dt-ddx0) / minv;
      if(Abs(f) > kf) {  //slip friction
	f = -Sign(dxT) * kf;
	ddx += f*minv;
      }
      else { // stick friction
	ddx = -dxT / dt;
      }
    }
    if(t + timestep > T) {
      xT += dxT*dt + 0.5*ddx*Sqr(dt);
      dxT += ddx*dt;
      //printf("(%g,%g) ",xT,dxT);
      //printf("\n");
      //getchar();
      return;
    }
    xT += dxT*dt + 0.5*ddx*Sqr(dt);
    dxT += ddx*dt;
    t += dt;
    //printf("(%g,%g) ",xT,dxT);
  }
}

///Rolls out a whole simulation trace
void SimulateDOF(const vector<Real>& minvs,const vector<Real>& ds,const vector<Real>& ks,const vector<Real>& cs,
		 Real x0,Real dx0,
		 const vector<Real>& xDes,const vector<Real>& dxDes,
		 Real kP,Real kD,Real Iterm,Real dryFriction,Real viscousFriction,
		 
		 const vector<Real>& durations,Real timestep,Real torquemin,Real torquemax,
		 vector<Real>& xT,vector<Real>& dxT)
{
  Assert(minvs.size()==ds.size());
  Assert(minvs.size()==ks.size());
  Assert(minvs.size()==cs.size());
  Assert(minvs.size()==xDes.size());
  Assert(minvs.size()==dxDes.size());
  Assert(minvs.size()==durations.size());
  xT.resize(durations.size()+1);
  dxT.resize(durations.size()+1);
  xT[0] = x0;
  dxT[0] = dx0;
  for(size_t i=0;i<durations.size();i++) {
    ::SimulateDOF(minvs[i],ds[i],ks[i],cs[i],
		  xT[i],dxT[i],xDes[i],dxDes[i],
		  kP,kD,Iterm,dryFriction,viscousFriction,
		  durations[i],timestep,torquemin,torquemax,
		  xT[i+1],dxT[i+1]);
  }
}

class Simulate1DOFFunc : public VectorFieldFunction
{
public:
  Real minv,d,k,c,I,x0,dx0,xDes,dxDes,T,torquemin,torquemax;
  Simulate1DOFFunc(Real _minv,Real _d,Real _k,Real _c,
		   Real _I,Real _x0,Real _dx0,
		   Real _xDes,Real _dxDes,
		   Real _T,Real _torquemin,Real _torquemax)
    :minv(_minv),d(_d),k(_k),c(_c),I(_I),x0(_x0),dx0(_dx0),xDes(_xDes),dxDes(_dxDes),T(_T),torquemin(_torquemin),torquemax(_torquemax)
  {}
  virtual int NumDimensions() { return 2; }
  virtual void Eval(const Vector& params,Vector& out) {
    Assert(params.n == 5);
    Real kP = params(0);
    Real kI = params(1);
    Real kD = params(2);
    Real mu_d = params(3);
    Real mu_v = params(4);
    Real xT,dxT;
    SimulateDOF(minv,d,k,c,x0,dx0,
		xDes,dxDes,
		kP,kD,kI*I,mu_d,mu_v,
		T,gDefaultTimestep,torquemin,torquemax,
		xT,dxT);
    out.resize(2);
    out(0) = xT;
    out(1) = dxT;
  }
};

class OptimizeDofFunction : public ScalarFieldFunction
{
public:
  const vector<Real> &minvs,&ds,&ks,&cs,&x0s,&dx0s,&x1s,&dx1s,&xDes,&dxDes,&dts;
  vector<SmartPointer<Simulate1DOFFunc> > fs;

  OptimizeDofFunction(const vector<Real>& _minvs,const vector<Real>& _ds,const vector<Real>& _ks,const vector<Real>& _cs,
		      const vector<Real>& _x0s,const vector<Real>& _dx0s,
		      const vector<Real>& _x1s,const vector<Real>& _dx1s,
		      const vector<Real>& _xDes,const vector<Real>& _dxDes,
		      const vector<Real>& _dts,Real torquemin,Real torquemax)
    :minvs(_minvs),ds(_ds),ks(_ks),cs(_cs),x0s(_x0s),dx0s(_dx0s),x1s(_x1s),dx1s(_dx1s),xDes(_xDes),dxDes(_dxDes),dts(_dts)
  {
    fs.resize(minvs.size());
    for(size_t i=0;i<minvs.size();i++) {
      fs[i] = new Simulate1DOFFunc(minvs[i],ds[i],ks[i],cs[i],
				   0,x0s[i],dx0s[i],
				   xDes[i],dxDes[i],
				   dts[i],torquemin,torquemax);
    }
  }
  void PreEval(const Vector& params)
  {
    for(size_t i=0;i<fs.size();i++) 
      fs[i]->PreEval(params);
  }
  Real Eval(const Vector& params)
  {
    Real err = 0;
    Vector fout;
    Real I=0;
    for(size_t i=0;i<fs.size();i++) {
      //printf("Result %g,%g\n",x1s[i],dx1s[i]);
      if(i > 0) {
	if(x0s[i] == x1s[i-1]) {
	  //continuity
	  //start from end of prior simulation
	  fs[i]->x0 = fout[0]; 
	  fs[i]->dx0 = fout[1]; 
	  fs[i]->I = I;
	}
	else {
	  fs[i]->I = 0;
	}
      }
      fs[i]->Eval(params,fout);
      err += Sqr(fout[0]-x1s[i]) + Sqr(fout[1]-dx1s[i])*gDefaultVelocityWeight;
      I += (xDes[i]-fout[0])*dts[i];
    }
    if(!IsFinite(err)) return Inf;
    return Sqrt(err/fs.size());
  }
  void Gradient(const Vector& params,Vector& grad)
  {
    Vector temp=params;
    Vector h(5);
    h(0) = Max(1e-2*params(0),1e-2);
    h(1) = Max(1e-2*params(1),1e-2);
    h(2) = Max(1e-2*params(2),1e-2);
    h(3) = 1e-2;
    h(4) = 1e-2;
    grad.resize(5);
    GradientCenteredDifference(*this,temp,h,grad);
    for(int i=0;i<grad.n;i++)
      if(!IsFinite(grad[i])) {
	printf("Warning, instability at parameter %d = %g\n",i,params(i));
	grad[i] = 0;
      }
    //cout<<"Parameter gradient"<<grad<<endl;
  }
};

//For a bunch of linearized single-dof models
//minvs[i]^-1 *x'' + ds[i]*x' + ks[i]*x + cs[i] = t + f*
//with t = kP*(xDes[i]-x) + kD(dxDes[i]-x') + kI*int(xDes[i]-x)
//and f given by dry and viscous friction terms
//optimizes the kP, kD, kI, and friction terms using descent over numIters iters
Real OptimizeDof(const vector<Real>& minvs,const vector<Real>& ds,const vector<Real>& ks,const vector<Real>& cs,
		 const vector<Real>& x0s,const vector<Real>& dx0s,
		 const vector<Real>& x1s,const vector<Real>& dx1s,
		 const vector<Real>& xDes,const vector<Real>& dxDes,
		 const vector<Real>& dts,Real torquemin,Real torquemax,
		 Real& kP,Real& kI,Real& kD,Real& dryFriction,Real& viscousFriction,
		 int numIters)
{
  OptimizeDofFunction f(minvs,ds,ks,cs,
			x0s,dx0s,
			x1s,dx1s,
			xDes,dxDes,
dts,torquemin,torquemax);  
  Optimization::BCMinimizationProblem  minProblem(&f);
  minProblem.bmin.resize(5,Zero);
  minProblem.bmax.resize(5,Inf);
  minProblem.tolgrad = 1e-9;
  minProblem.tolf = 1e-9;
  minProblem.tolx = 1e-9;
  minProblem.x.resize(5);
  minProblem.x(0) = kP;
  minProblem.x(1) = kI;
  minProblem.x(2) = kD;
  minProblem.x(3) = dryFriction;
  minProblem.x(4) = viscousFriction;
  Real fx = f(minProblem.x);
  cout<<"Initial RMSE "<<fx<<endl;
  bool paused = false;
  if(!IsFinite(fx) || fx > 1e2) {
    cout<<"Initial instability? "<<endl;
    printf("%g, %g: x'' = %g*(PID(%g,%g) - %g*x' + %g*x + %g)\n",x0s[0],dx0s[0],minvs[0],xDes[0],dxDes[0],ds[0],ks[0],cs[0]);
    Vector res;
    for(size_t i=0;i<f.fs.size();i++) { 
      (*f.fs[i])(minProblem.x,res);
      printf("%g, %g: x'' = %g*(PID(%g,%g) - %g*x' + %g*x + %g)\n",res[0],res[1],minvs[i],xDes[i],dxDes[i],ds[i],ks[i],cs[i]);
      if((i+1)%100 == 0) getchar();
      if(!IsFinite(res[0]) || !IsFinite(res[1]) || Abs(res[1]) > 1e2) {
<<<<<<< HEAD
	//removed for GUI
	//getchar();

    //removed for GUI version
    //	break;
=======
	printf("Large error on step %d, this may require tuning initial parameters\n",i);
	printf("Press enter to continue\n");
	getchar();
	paused = true;
	break;
>>>>>>> f39ce2d7
      }
    }
  }
  int maxIters = numIters;
  ConvergenceResult res = minProblem.SolveSD(maxIters);
  fx=f(minProblem.x);
  cout<<"SD result: "<<res<<" after "<<maxIters<<" iters, RMSE "<<fx<<endl;
  if(paused) {
    printf("Press enter to continue\n");
    getchar();
  }
  kP = minProblem.x(0);
  kI = minProblem.x(1);
  kD = minProblem.x(2);
  dryFriction = minProblem.x(3);
  viscousFriction = minProblem.x(4);
  return fx;
}

Real GOptimizeDof(const vector<Real>& minvs,const vector<Real>& ds,const vector<Real>& ks,const vector<Real>& cs,
		 const vector<Real>& x0s,const vector<Real>& dx0s,
		 const vector<Real>& x1s,const vector<Real>& dx1s,
		 const vector<Real>& xDes,const vector<Real>& dxDes,
		 const vector<Real>& dts,Real torquemin,Real torquemax,
		 Real& kP,Real& kI,Real& kD,Real& dryFriction,Real& viscousFriction,
		 int numIters)
{
  Real f0 = OptimizeDof(minvs,ds,ks,cs,x0s,dx0s,x1s,dx1s,xDes,dxDes,dts,torquemin,torquemax,kP,kI,kD,dryFriction,viscousFriction,numIters);
  //try big changes
  Vector params(5);
  params[0] = kP;
  params[1] = kI;
  params[2] = kD;
  params[3] = dryFriction;
  params[4] = viscousFriction;
  Vector best = params;
  Vector bound = params*2.0;
  for(int i=0;i<params.n;i++) 
    if(bound[i] < 1) bound[i] = 1;
  for(int iter=0;iter<numIters/100;iter++) {
    for(int i=0;i<params.n;i++) 
      params(i) = Rand(0,bound[i]);
    Real f = OptimizeDof(minvs,ds,ks,cs,x0s,dx0s,x1s,dx1s,xDes,dxDes,dts,torquemin,torquemax,params[0],params[1],params[2],params[3],params[4],numIters);
    if(f < f0) {
      cout<<"Got a better solution with a hop, RMSE "<<f<<endl;
      best = params;
      bound = params*2.0;
      for(int i=0;i<params.n;i++) 
	if(bound[i] < 1) bound[i] = 1;
      f0 = f;
    }
  }
  params = best;
  kP = params[0];
  kI = params[1];
  kD = params[2];
  dryFriction = params[3];
  viscousFriction = params[4];
  return f0;
}



//given the current (q,dq) of the robot, computes linearized 1-d models of the
//robot's dynamics
//ddq = A * t + b
//Assume all other links use steady state torque t = -A^-1 b
void LinearizeRobot(Robot& robot,const vector<int>& fixedLinks,
		    Vector& minv,Vector& d,Vector& k,Vector& c)
{
  minv.resize(robot.links.size());
  d.resize(robot.links.size());
  k.resize(robot.links.size());
  c.resize(robot.links.size());
  //Approximation: rather than linearize the gravity and coriolis terms, just assume constant
  d.setZero();
  k.setZero();
  Matrix A;
  Vector b;
  vector<int> fixedDofs;
  for(size_t i=0;i<robot.joints.size();i++)
    if(robot.joints[i].type == RobotJoint::Weld) 
      fixedDofs.push_back(robot.joints[i].linkIndex);

  Vector tsteady;
  if(fixedLinks.empty()) {
    //if only fixed dofs are included, do it unconstrained
    NewtonEulerSolver ne(robot);
    Vector ddqref;
    ne.SetGravityWrenches(gGravity);
    ne.CalcResidualAccel(ddqref);
    ne.CalcKineticEnergyMatrixInverse(A);
    ne.CalcResidualTorques(tsteady);
    b = ddqref;
  }
  else {
    bool res = ConstrainedForwardDynamics(robot,fixedLinks,fixedDofs,A,b);
    Assert(res == true);
    Vector zero(robot.links.size(),Zero);
    res=ConstrainedCalcTorque(robot,fixedLinks,fixedDofs,zero,tsteady);
    if(!res) {
      NewtonEulerSolver ne(robot);
      ne.SetGravityWrenches(gGravity);
      ne.CalcResidualTorques(tsteady);
    }
  }

  A.getDiagCopy(0,minv);
  c = b;
  //add on steady state torques
  for(int i=0;i<b.n;i++) {
    Real oldt = tsteady(i);
    tsteady(i) = 0;
    c(i) += A.dotRow(i,tsteady);
    tsteady(i) = oldt;
    if(FuzzyZero(minv(i))) {
      c(i) = 0;
    }
    else c(i) /= minv(i);
    if(robot.joints[i].type == RobotJoint::Weld) 
      c(i) = 0;
  }
  if(c.maxAbsElement() > 1000) {
    fprintf(stderr,"Warning, very high torques?\n");
    cout<<c<<endl;
    cout<<"Steady state torques: "<<tsteady<<endl;
    cout<<"Linearized offset vector: "<<b<<endl;
    cout<<"Mass matrix inverse diag"<<minv<<endl;
    printf("Press enter to continue\n");
    getchar();
  }
}

struct MotorCalibrationProblem
{
  Robot* robot;
  /** time step of the simulator */
  Real simDt;
  /** not used */
  bool motorInterpolates;
  vector<LinearPathResource> commandedQ,sensedQ;
  vector<LinearPathResource> commandedV,sensedV;
  Real vErrorWeight;
  vector<int> fixedLinks;
  vector<int> estimateDrivers;
  //true if want to: save info to disk, save pre-optimization paths to disk, save post-optimizaiton paths to disk
  bool saveInfo,savePreOptimize,savePostOptimize;
};

void RunCalibrationInd(MotorCalibrationProblem& problem,int numIters)
{
  printf("Beginning calibration...\n");
  vector<Real> dts;
  vector<vector<Real> > minvs,ds,ks,cs,x0s,dx0s,x1s,dx1s,xcmds,dxcmds;
  size_t ndof = problem.robot->links.size();
  minvs.resize(ndof);
  ds.resize(ndof);
  ks.resize(ndof);
  cs.resize(ndof);
  x0s.resize(ndof);
  dx0s.resize(ndof);
  x1s.resize(ndof);
  dx1s.resize(ndof);
  xcmds.resize(ndof);
  dxcmds.resize(ndof);
  vector<int> pathIndex;
  pathIndex.push_back(0);
  Timer timer;
  Vector minv,d,k,c;
  for(size_t trial=0;trial<problem.commandedQ.size();trial++) {
    size_t n=problem.sensedQ[trial].milestones.size()-1;
    if(n > gMaxMilestones) n=gMaxMilestones;
    size_t istart = dts.size();
    for(size_t j=0;j<ndof;j++) {
      minvs[j].resize(istart+n);
      ds[j].resize(istart+n);
      ks[j].resize(istart+n);
      cs[j].resize(istart+n);
      x0s[j].resize(istart+n);
      dx0s[j].resize(istart+n);
      x1s[j].resize(istart+n);
      dx1s[j].resize(istart+n);
      xcmds[j].resize(istart+n);
      dxcmds[j].resize(istart+n);
    }
    dts.resize(istart+n);
    pathIndex.push_back(int(istart+n));
    printf("Linearizing trial %d\n",trial);
    timer.Reset();
    for(size_t i=0;i<n;i++) {
      problem.robot->UpdateConfig(problem.sensedQ[trial].milestones[i]);
      problem.robot->dq = problem.sensedV[trial].milestones[i];
      LinearizeRobot(*problem.robot,problem.fixedLinks,
		     minv,d,k,c);
      /*
      cout<<"Constrained mass matrix inv"<<endl;
      for(int j=0;j<minv.n;j++) {
	cout<<"  "<<problem.robot->linkNames[j]<<": "<<minv(j)<<endl;
      }
      getchar();
      */
      dts[istart+i] = problem.sensedQ[trial].times[i+1]-problem.sensedQ[trial].times[i];
      for(int j=0;j<minv.n;j++) {
	minvs[j][istart+i] = minv[j];
	ds[j][istart+i] = d[j];
	ks[j][istart+i] = k[j];
	cs[j][istart+i] = c[j];
	x0s[j][istart+i] = problem.sensedQ[trial].milestones[i][j];
	dx0s[j][istart+i] = problem.sensedV[trial].milestones[i][j];
	x1s[j][istart+i] = problem.sensedQ[trial].milestones[i+1][j];
	dx1s[j][istart+i] = problem.sensedV[trial].milestones[i+1][j];
	xcmds[j][istart+i] = problem.commandedQ[trial].milestones[i][j];
	dxcmds[j][istart+i] = problem.commandedV[trial].milestones[i][j];
      }
    }
    printf("Time: %g, time per milestone: %g\n",timer.ElapsedTime(),timer.ElapsedTime()/n);
  }

  //save debug info to disk
  if(problem.saveInfo) {
    cout<<"Saving data to motorcalibrate.csv"<<endl;
    ofstream out("motorcalibrate.csv",ios::out);
    out<<"dt,";
    for(size_t k=0;k<problem.estimateDrivers.size();k++) {
      int d = problem.estimateDrivers[k];
      int j = problem.robot->drivers[d].linkIndices[0];
      out<<"m^-1["<<j<<"],d["<<j<<"],k["<<j<<"],c["<<j<<"],x0["<<j<<"],dx0["<<j<<"],x1["<<j<<"],dx1["<<j<<"],xcmd["<<j<<"],dxcmd["<<j<<"],";
    }
    out<<endl;
    for(size_t i=0;i<dts.size();i++) {
      out<<dts[i]<<",";
      for(size_t k=0;k<problem.estimateDrivers.size();k++) {
	int d = problem.estimateDrivers[k];
	int j = problem.robot->drivers[d].linkIndices[0];
	out<<minvs[j][i]<<","<<ds[j][i]<<","<<ks[j][i]<<","<<cs[j][i]<<","<<x0s[j][i]<<","<<dx0s[j][i]<<","<<x1s[j][i]<<","<<dx1s[j][i]<<","<<xcmds[j][i]<<","<<dxcmds[j][i]<<",";
      }
      out<<endl;
    }
  }

  if(problem.savePreOptimize) {
    for(size_t trial=0;trial<problem.commandedQ.size();trial++) {
      LinearPathResource path;
      path.times = problem.commandedQ[trial].times;
      path.milestones = problem.commandedQ[trial].milestones;
      for(size_t k=0;k<problem.estimateDrivers.size();k++) {
	int d = problem.estimateDrivers[k];
	int j = problem.robot->drivers[d].linkIndices[0];
	Real& kP = problem.robot->drivers[d].servoP;
	Real& kI = problem.robot->drivers[d].servoI;
	Real& kD = problem.robot->drivers[d].servoD;
	Real& dryFriction = problem.robot->drivers[d].dryFriction;
	Real& viscousFriction = problem.robot->drivers[d].viscousFriction;
	int s = pathIndex[trial];
	int e = pathIndex[trial+1];
	vector<Real> minv_path(minvs[j].begin()+s,minvs[j].begin()+e);
	vector<Real> d_path(ds[j].begin()+s,ds[j].begin()+e);
	vector<Real> k_path(ks[j].begin()+s,ks[j].begin()+e);
	vector<Real> c_path(cs[j].begin()+s,cs[j].begin()+e);
	vector<Real> xcmd_path(xcmds[j].begin()+s,xcmds[j].begin()+e);
	vector<Real> dxcmd_path(dxcmds[j].begin()+s,dxcmds[j].begin()+e);
	vector<Real> dts_path(dts.begin()+s,dts.begin()+e);
	Real x0 = x0s[j][s];
	Real dx0 = dx0s[j][s];
	Real torquemin=problem.robot->drivers[d].tmin;
	Real torquemax=problem.robot->drivers[d].tmax;
	vector<Real> xtraj,dxtraj;
	SimulateDOF(minv_path,d_path,k_path,c_path,
		    x0,dx0,
		    xcmd_path,dxcmd_path,
		    kP,kI,kD,dryFriction,viscousFriction,
		    dts_path,gDefaultTimestep,torquemin,torquemax,
		    xtraj,dxtraj);
	Assert(xtraj.size()==path.milestones.size());
	for(size_t m=0;m<xtraj.size();m++)
	  path.milestones[m][j] = xtraj[m];
      }
      stringstream ss;
      ss<<"motorcalibrate_before_"<<trial<<".path";
      cout<<"Saving pre-calibration path to "<<ss.str()<<endl;
      path.Save(ss.str().c_str());
    }
  }

  //do the estimation
  vector<Real> rmsds(problem.estimateDrivers.size());
  for(size_t k=0;k<problem.estimateDrivers.size();k++) {
    int d = problem.estimateDrivers[k];
    Assert(problem.robot->drivers[d].type == RobotJointDriver::Normal);
    int j = problem.robot->drivers[d].linkIndices[0];
<<<<<<< HEAD
    bool anydiff = false;
    for(size_t i=0;i<minvs[j].size();i++)
      if(minvs[j][i] != minvs[j][0])
	anydiff = true;
    if(!anydiff) {
      printf("Uhhh... mass matrix %s is a constant?!?!\n",problem.robot->linkNames[j].c_str());
      //removed for GUI
      //getchar();
    }
=======
>>>>>>> f39ce2d7
    Real& kP = problem.robot->drivers[d].servoP;
    Real& kI = problem.robot->drivers[d].servoI;
    Real& kD = problem.robot->drivers[d].servoD;
    Real& dryFriction = problem.robot->drivers[d].dryFriction;
    Real& viscousFriction = problem.robot->drivers[d].viscousFriction;
    printf("Driver %d, link %d (%s)\n",d,j,problem.robot->linkNames[j].c_str());
    printf("Initial kP: %g, kI: %g, kD: %g\n",kP,kI,kD);
    printf("Initial dry friction: %g, viscous friction: %g\n",dryFriction,viscousFriction);
    timer.Reset();
    Real res = GOptimizeDof(minvs[j],ds[j],ks[j],cs[j],
		x0s[j],dx0s[j],x1s[j],dx1s[j],xcmds[j],dxcmds[j],
		dts,problem.robot->drivers[d].tmin,problem.robot->drivers[d].tmax,
		kP,kI,kD,dryFriction,viscousFriction,numIters);   
    printf("Optimized kP: %g, kI: %g, kD: %g\n",kP,kI,kD);
    printf("Optimized dry friction: %g, viscous friction: %g\n",dryFriction,viscousFriction);
    printf("Optimized RMSD: %g\n",res);
    printf("Time %g\n",timer.ElapsedTime());
    printf("\n");
    rmsds[k]=res;
    //getchar();
  }

  if(problem.savePostOptimize) {
    for(size_t trial=0;trial<problem.commandedQ.size();trial++) {
      LinearPathResource path;
      path.times = problem.commandedQ[trial].times;
      path.milestones = problem.commandedQ[trial].milestones;
      for(size_t k=0;k<problem.estimateDrivers.size();k++) {
	int d = problem.estimateDrivers[k];
	int j = problem.robot->drivers[d].linkIndices[0];
	Real& kP = problem.robot->drivers[d].servoP;
	Real& kI = problem.robot->drivers[d].servoI;
	Real& kD = problem.robot->drivers[d].servoD;
	Real& dryFriction = problem.robot->drivers[d].dryFriction;
	Real& viscousFriction = problem.robot->drivers[d].viscousFriction;
	int s = pathIndex[trial];
	int e = pathIndex[trial+1];
	vector<Real> minv_path(minvs[j].begin()+s,minvs[j].begin()+e);
	vector<Real> d_path(ds[j].begin()+s,ds[j].begin()+e);
	vector<Real> k_path(ks[j].begin()+s,ks[j].begin()+e);
	vector<Real> c_path(cs[j].begin()+s,cs[j].begin()+e);
	vector<Real> xcmd_path(xcmds[j].begin()+s,xcmds[j].begin()+e);
	vector<Real> dxcmd_path(dxcmds[j].begin()+s,dxcmds[j].begin()+e);
	vector<Real> dts_path(dts.begin()+s,dts.begin()+e);
	Real x0 = x0s[j][s];
	Real dx0 = dx0s[j][s];
	Real torquemin=problem.robot->drivers[d].tmin;
	Real torquemax=problem.robot->drivers[d].tmax;
	vector<Real> xtraj,dxtraj;
	SimulateDOF(minv_path,d_path,k_path,c_path,
		    x0,dx0,
		    xcmd_path,dxcmd_path,
		    kP,kI,kD,dryFriction,viscousFriction,
		    dts_path,gDefaultTimestep,torquemin,torquemax,
		    xtraj,dxtraj);
	Assert(xtraj.size()==path.milestones.size());
	for(size_t m=0;m<xtraj.size();m++)
	  path.milestones[m][j] = xtraj[m];
      }
      stringstream ss;
      ss<<"motorcalibrate_after_"<<trial<<".path";
      cout<<"Saving post-calibration path to "<<ss.str()<<endl;
      path.Save(ss.str().c_str());
    }
  }

  printf("Final RMSDs:\n");
  for(size_t k=0;k<problem.estimateDrivers.size();k++) {
	int d = problem.estimateDrivers[k];
	int j = problem.robot->drivers[d].linkIndices[0];
    printf("driver %d (%s),",d,problem.robot->linkNames[j].c_str());
  }
  printf("\n");
  for(size_t k=0;k<problem.estimateDrivers.size();k++) {
    printf("%g,",rmsds[k]);
  }
  printf("\n");
}


/*
void SimulateODE(WorldSimulation& sim,Real advanceDt,Real settleTime,
		 const LinearPathResource& cmdQ,const LinearPathResource& cmdV,
		 Real tmax,
		 vector<Config>& qout,vector<Vector>& dqout)
{
  sim.robotControllers[0]->SendCommand("append_tq",sim.time+advanceDt,cmdQ.milestones[0]);
  sim.Advance(settleTime);
  Config q,dq;
  sim.controlSimulators[0].GetSensedConfig(q);
  sim.controlSimulators[0].GetSensedVelocity(dq);
  qout.resize(1);
  dqout.resize(1);
  qout[0] = q;
  dqout[0] = dq;

  Real tadjust = sim.time-cmdQ.times[0]+advanceDt;
  for(size_t i=0;i<cmdQ.times.size();i++)
    sim.robotControllers[0]->SendCommand("append_tq",cmdQ.times[i]+tadjust,cmdQ.milestones[i]);
  Real t=0;
  while(t < tmax) {
    sim.Advance(advanceDt);
    
    sim.controlSimulators[0].GetSensedConfig(q);
    sim.controlSimulators[0].GetSensedVelocity(dq);
    qout.push_back(q);
    dqout.push_back(dq);
  }
}

void SimulateConstrained(Robot& robot,Real simDt,bool motorInterpolate,
			 const vector<int>& fixedLinks,
			 const LinearPathResource& cmdQ,const LinearPathResource& cmdV,
			 Real tmax,
			 vector<Config>& qout,vector<Vector>& dqout)
{
  qout.resize(1);
  dqout.resize(1);
  qout[0] = q;
  dqout[0] = dq;

  vector<int> fixedDofs;
  for(size_t i=0;i<robot.joints.size();i++)
    if(robot.joints[i].type == RobotJoint::Weld)
      fixedDofs.push_back(robot.joints[i].linkIndex);

  Vector q=robot.q,dq=robot.dq;
  Real t=0;
  int cmdpathindex = 0;
  Vector qcmd,dqcmd,qdriver,dqdriver,torquedriver,kfdriver,torque,ddq;
  qdriver.resize(robot.drivers.size());
  dqdriver.resize(robot.drivers.size());
  torquedriver.resize(robot.drivers.size());
  kfdriver.resize(robot.drivers.size());
  torque.resize(robot.links.size());
  while(t < tmax) {
    //seek to find the joint commands
    while(cmdpathindex < (int)cmdQ.times.size() && t >= cmdQ.times[cmdpathindex]) {
      cmdpathindex++;
    }
    if(cmdpathindex >= (int)cmdQ.times.size()) {
      qcmd = cmdQ.milestones.back();
      dqcmd.sub(qcmd,qcmd);
    }
    else {
      if(motorInterpolates) {
	Real dt=cmdQ.times[cmdpathindex]-cmdQ.times[cmdpathindex-1];
	Real u=(t-cmdQ.times[cmdpathindex-1])/dt;
	Interpolate(robot,cmdQ.milestones[cmdpathindex-1],cmdQ.milestones[cmdpathindex],qcmd);
	//finite difference
	InterpolateDerivative(robot,cmdQ.milestones[cmdpathindex-1],cmdQ.milestones[cmdpathindex],dqcmd);
	dqcmd /= dt;
      }
      else {
	qcmd = cmdQ.milestones[cmdpathindex-1];
	if(cmdV.milestones.empty())
	  dqcmd.sub(qcmd,qcmd);
	else
	  dqcmd = cmdV.milestones[cmdpathindex-1];
      }
    }
    
    //simulate torques with qcmd,dqcmd
    robot.UpdateConfig(q);
    robot.dq = dq;
    for(size_t j=0;j<robot.drivers.size();j++) {
      qdriver[j] = robot.GetDriverValue(i);
      dqdriver[j] = robot.GetDriverVelocity(i);
      kfdriver[j] = robot.drivers[j].kFriction + Abs(robot.GetDriverVelocity(i))*robot.drivers[j].viscousFriction;
    }

    robot.UpdateConfig(qcmd);
    robot.dq = dqcmd;
    for(size_t j=0;j<robot.drivers.size();j++) {
      Real dcmd = robot.GetDriverValue(i);
      Real ddcmd = robot.GetDriverVelocity(i);
      driverTorque[j] = robot.drivers[j].kP*(dcmd - qdriver[j]) + robot.drivers[j].kI*Idriver[j] + robot.drivers[j].kD*(ddcmd - dqdriver[j]);

      //TEMP: this is not right since it doesn't take external joint forces into account
      if(Abs(driverTorque[j]) < kfdriver[j])
	driverTorque[j] = 0;
      else
	driverTorque[j] -= Sign(driverTorque[j])*driverTorque[j];
    }

    //TODO: compute integration with frictional limits

    ConstrainedCalcAccel(robot,problem.fixedLinks,fixedDofs,torque,ddq);
    q.madd(dq,simDt);
    q.madd(ddq,0.5*Sqr(simDt));
    dq.madd(ddq,simDt);

    qout.push_back(q);
    dqout.push_back(dq);
    t += simDt;
  }
}


class MotorCalibrationError : public ScalarFieldFunction
{
public:
  MotorCalibrationProblem& problem;

  MotorCalibrationError(MotorCalibrationProblem& _problem)
    :problem(_problem)
  {}
  void DriversToVector(Vector& x)
  {
    x.resize((int)estimateDrivers.size()*5);
    for(size_t i=0;i<estimateDrivers.size();i++) {
      int d=estimateDrivers[i];
      x(i*5) = robot->drivers[d].servoP;
      x(i*5+1) = robot->drivers[d].servoI;
      x(i*5+2) = robot->drivers[d].servoD;
      x(i*5+3) = robot->drivers[d].dryFriction;
      x(i*5+4) = robot->drivers[d].viscousFriction;
    }
  }
  void VectorToDrivers(const Vector& x)
  {
    Assert(x.n == (int)estimateDrivers.size()*5);
    for(size_t i=0;i<estimateDrivers.size();i++) {
      int d=estimateDrivers[i];
      robot->drivers[d].servoP = x(i*5);
      robot->drivers[d].servoI = x(i*5+1);	
      robot->drivers[d].servoD = x(i*5+2);	
      robot->drivers[d].dryFriction = x(i*5+3);
      robot->drivers[d].viscousFriction = x(i*5+4);
    }
  }
  void PreEval(const Vector& x) {
    VectorToDrivers(x);
  }
  Real Eval(const Vector& x) {
    Assert(problem.commandedQ.size()==problem.sensedQ.size());
    if(!problem.commandedV.empty())
      Assert(problem.commandedV.size() == problem.commandedQ.size());

    for(size_t i=0;i<problem.commandedQ.size();i++) {
      Assert(problem.commandedQ[i].milestones.size()==problem.sensedQ[i].milestones.size());
      if(!problem.commandedV.empty())
	Assert(problem.commandedV[i].milestones.size()==problem.commandedQ[i].milestones.size());

      //setup simulation state
      problem.robot->UpdateConfig(problem.sensedQ[i].milestones[0]); 
      if(!problem.sensedV.empty())
	problem.robot->dq = problem.sensedV[i].milestones[0];
      else
	problem.robot->dq.setZero();
      Real tduration=problem.sensedQ[i].times.back()-problem.sensedQ[i].times.front();
      vector<Config> qout,dqout;
      SimulateConstrained(*problem.robot,problem.simDt,problem.motorInterpolate,
			  problem.fixedLinks,
			  problem.commandedQ[i],problem.commandedV[i],
			  tduration,qout,dqout);
    }
  }
};

bool SolveCalibration(MotorCalibrationProblem& problem,int numIters)
{

}

*/

void Difference(Robot& robot,const LinearPathResource& path,LinearPathResource& vpath)
{
  vpath.times=path.times;
  vpath.milestones.resize(path.times.size());
  InterpolateDerivative(robot,path.milestones[0],path.milestones[1],vpath.milestones[0]);
  vpath.milestones[0] /= (path.times[1]-path.times[0]);
  for(size_t i=1;i<path.times.size();i++) {
    InterpolateDerivative(robot,path.milestones[i-1],path.milestones[i],vpath.milestones[i]);
    vpath.milestones[i] /= (path.times[i]-path.times[i-1]);
  }
}

void test()
{
  Robot robot;
  if(!robot.Load("data/free_cube.rob")) {
    fprintf(stderr,"Failed to load robot\n");
    return;
  }
  vector<int> fixedLinks(1,6),fixedDofs;
  Matrix A;
  Vector b;
  ConstrainedForwardDynamics(robot,fixedLinks,fixedDofs,A,b);
}

<<<<<<< HEAD

class MotorCalibrateSettings : public AnyCollection
{
public:
  MotorCalibrateSettings() {
  }
  bool read(const char* fn) {
    ifstream in(fn,ios::in);
    if(!in) return false;
    AnyCollection newEntries;
    if(!newEntries.read(in)) return false;
    merge(newEntries);
    return true;
  }
  bool write(const char* fn) {
    ofstream out(fn,ios::out);
    if(!out) return false;
    AnyCollection::write(out);
    out.close();
    return true;
  }
};

string motorcalibrate(AnyCollection settings){
  string robotfn;
  bool res=settings["robot"].as(robotfn); assert(res);
  int numIters = int(settings["numIters"]);
  vector<int> drivers,fixedLinks;
  vector<string> commandedPaths,sensedPaths;
  res=settings["drivers"].asvector(drivers); assert(res);
  res=settings["fixedLinks"].asvector(fixedLinks); assert(res);
  res=settings["commandedPaths"].asvector(commandedPaths); assert(res);
  res=settings["sensedPaths"].asvector(sensedPaths); assert(res);
  gMaxMilestones = (unsigned int)(settings["maxMilestones"]);
  gDefaultTimestep = Real(settings["dt"]);
  gDefaultVelocityWeight = Real(settings["velocityErrorWeight"]);
  assert(commandedPaths.size()==sensedPaths.size());

  Robot robot;
  if(!robot.Load(robotfn.c_str())) {
    fprintf(stderr,"Failed to load robot\n");
    return NULL;
  }

  MotorCalibrationProblem problem;
  problem.robot = &robot;
  problem.simDt = gDefaultTimestep;
  problem.vErrorWeight = gDefaultVelocityWeight;
  problem.motorInterpolates = true;
  problem.fixedLinks = fixedLinks;
  problem.saveInfo = true;
  problem.savePreOptimize = true;
  problem.savePostOptimize = true;
  if(fixedLinks.empty()) {
    for(size_t i=0;i<robot.joints.size();i++)
      if(robot.joints[i].type == RobotJoint::Floating || robot.joints[i].type == RobotJoint::FloatingPlanar)
	printf("Warning, fixed links are empty, and this is not a fixed-base robot?\n");
  }
  if(drivers.empty()) {
    problem.estimateDrivers.resize(robot.drivers.size());
    for(size_t i=0;i<robot.drivers.size();i++)
      problem.estimateDrivers[i] = (int)i;
  }
  else
    problem.estimateDrivers = drivers;

  problem.commandedQ.resize(commandedPaths.size());
  problem.sensedQ.resize(commandedPaths.size());
  for(size_t i=0;i<commandedPaths.size();i++) {
    if(!problem.commandedQ[i].Load(commandedPaths[i].c_str())) {
      fprintf(stderr,"Failed to load path %s\n",commandedPaths[i].c_str());
      return NULL;
    }
    if(!problem.sensedQ[i].Load(sensedPaths[i].c_str())) {
      fprintf(stderr,"Failed to load path %s\n",sensedPaths[i].c_str());
      return NULL;
    }
  }
  problem.commandedV.resize(problem.commandedQ.size());
  problem.sensedV.resize(problem.sensedQ.size());
  for(size_t i=0;i<problem.commandedQ.size();i++) {
    Difference(robot,problem.commandedQ[i],problem.commandedV[i]);
    Difference(robot,problem.sensedQ[i],problem.sensedV[i]);
    problem.commandedV[i].Save("test.path");
  }

  RunCalibrationInd(problem,numIters);
  stringstream ret_stream;
  ret_stream<<"servoP ";
  for(size_t i=0;i<robot.drivers.size();i++)
    ret_stream<<robot.drivers[i].servoP<<" ";
  ret_stream<<"\n";
  ret_stream<<"servoI ";
  for(size_t i=0;i<robot.drivers.size();i++)
    ret_stream<<robot.drivers[i].servoI<<" ";
  ret_stream<<"\n";
  ret_stream<<"servoD ";
  for(size_t i=0;i<robot.drivers.size();i++)
    ret_stream<<robot.drivers[i].servoD<<" ";
  ret_stream<<"\n";
  ret_stream<<"dryFriction ";
  for(size_t i=0;i<robot.drivers.size();i++)
    ret_stream<<robot.drivers[i].dryFriction<<" ";
  ret_stream<<"\n";
  ret_stream<<"viscousFriction ";
  for(size_t i=0;i<robot.drivers.size();i++)
    ret_stream<<robot.drivers[i].viscousFriction<<" ";
  string output=ret_stream.str();
  cout<<output;
  return output;
}

int main_shell(int argc,char** argv)
{
  Robot::disableGeometryLoading = true;

  MotorCalibrateSettings settings;
  settings["robot"]=string();
  settings["numIters"]=1000;
  settings["maxMilestones"]=gMaxMilestones;
  settings["dt"]=gDefaultTimestep;
  settings["velocityErrorWeight"]=gDefaultVelocityWeight;
  settings["drivers"]=vector<int>();
  settings["fixedLinks"]=vector<int>();
  settings["commandedPaths"]=vector<string>();
  settings["sensedPaths"]=vector<string>();
  if(argc <= 1) {
    printf("Usage: MotorCalibrate settings_file\n");
    printf("Writing default settings to motorcalibrate_default.settings");
    settings.write("motorcalibrate_default.settings");
    return 0;
  }
  for(int i=1;i<argc;i++)
    settings.read(argv[i]);

  motorcalibrate(settings);
}

#ifndef HAVE_QT
int main(int argc,char** argv){
  main_shell(argc,argv);
}
#endif<|MERGE_RESOLUTION|>--- conflicted
+++ resolved
@@ -244,19 +244,12 @@
       printf("%g, %g: x'' = %g*(PID(%g,%g) - %g*x' + %g*x + %g)\n",res[0],res[1],minvs[i],xDes[i],dxDes[i],ds[i],ks[i],cs[i]);
       if((i+1)%100 == 0) getchar();
       if(!IsFinite(res[0]) || !IsFinite(res[1]) || Abs(res[1]) > 1e2) {
-<<<<<<< HEAD
+	printf("Large error on step %d, this may require tuning initial parameters\n",i);
+	printf("Press enter to continue\n");
 	//removed for GUI
 	//getchar();
-
-    //removed for GUI version
-    //	break;
-=======
-	printf("Large error on step %d, this may require tuning initial parameters\n",i);
-	printf("Press enter to continue\n");
-	getchar();
 	paused = true;
 	break;
->>>>>>> f39ce2d7
       }
     }
   }
@@ -547,18 +540,7 @@
     int d = problem.estimateDrivers[k];
     Assert(problem.robot->drivers[d].type == RobotJointDriver::Normal);
     int j = problem.robot->drivers[d].linkIndices[0];
-<<<<<<< HEAD
-    bool anydiff = false;
-    for(size_t i=0;i<minvs[j].size();i++)
-      if(minvs[j][i] != minvs[j][0])
-	anydiff = true;
-    if(!anydiff) {
-      printf("Uhhh... mass matrix %s is a constant?!?!\n",problem.robot->linkNames[j].c_str());
-      //removed for GUI
-      //getchar();
-    }
-=======
->>>>>>> f39ce2d7
+
     Real& kP = problem.robot->drivers[d].servoP;
     Real& kI = problem.robot->drivers[d].servoI;
     Real& kD = problem.robot->drivers[d].servoD;
@@ -578,6 +560,7 @@
     printf("Time %g\n",timer.ElapsedTime());
     printf("\n");
     rmsds[k]=res;
+    //removed for GUI
     //getchar();
   }
 
@@ -851,30 +834,6 @@
   ConstrainedForwardDynamics(robot,fixedLinks,fixedDofs,A,b);
 }
 
-<<<<<<< HEAD
-
-class MotorCalibrateSettings : public AnyCollection
-{
-public:
-  MotorCalibrateSettings() {
-  }
-  bool read(const char* fn) {
-    ifstream in(fn,ios::in);
-    if(!in) return false;
-    AnyCollection newEntries;
-    if(!newEntries.read(in)) return false;
-    merge(newEntries);
-    return true;
-  }
-  bool write(const char* fn) {
-    ofstream out(fn,ios::out);
-    if(!out) return false;
-    AnyCollection::write(out);
-    out.close();
-    return true;
-  }
-};
-
 string motorcalibrate(AnyCollection settings){
   string robotfn;
   bool res=settings["robot"].as(robotfn); assert(res);
