--- conflicted
+++ resolved
@@ -100,10 +100,7 @@
 bool RealTimePlannerBase::StopPlanning()
 {
   stopPlanning = true;
-<<<<<<< HEAD
-=======
   return true;
->>>>>>> 5147d2df
 }
 
 void RealTimePlannerBase::Reset(SmartPointer<PlannerObjectiveBase> newgoal)
@@ -587,9 +584,6 @@
 	return Success;
       }
     }
-<<<<<<< HEAD
-    if(stopPlanning) return Timeout;
-=======
     if(IsInf(cost)) {
       //printf("IK Planner: bisection %d couldn't achieve feasible ramp\n",i);
       cout<<q<<endl;
@@ -598,7 +592,6 @@
       //printf("IK Planner: Timeout called\n");
       return Timeout;
     }
->>>>>>> 5147d2df
     q = (q + Vector(CurrentDestination()))*0.5;
   }
   //printf("IK planner collision check failed\n");
